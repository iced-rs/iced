//! Build window-based GUI applications.
mod action;
mod event;
mod icon;
mod mode;
mod redraw_request;
mod user_attention;

pub use action::Action;
pub use event::Event;
<<<<<<< HEAD
pub use icon::Icon;
pub use mode::Mode;
=======
pub use mode::Mode;
pub use redraw_request::RedrawRequest;
pub use user_attention::UserAttention;

use crate::subscription::{self, Subscription};
use crate::time::Instant;

/// Subscribes to the frames of the window of the running application.
///
/// The resulting [`Subscription`] will produce items at a rate equal to the
/// refresh rate of the window. Note that this rate may be variable, as it is
/// normally managed by the graphics driver and/or the OS.
///
/// In any case, this [`Subscription`] is useful to smoothly draw application-driven
/// animations without missing any frames.
pub fn frames() -> Subscription<Instant> {
    subscription::raw_events(|event, _status| match event {
        crate::Event::Window(Event::RedrawRequested(at)) => Some(at),
        _ => None,
    })
}
>>>>>>> 4e409bb3
<|MERGE_RESOLUTION|>--- conflicted
+++ resolved
@@ -8,10 +8,7 @@
 
 pub use action::Action;
 pub use event::Event;
-<<<<<<< HEAD
 pub use icon::Icon;
-pub use mode::Mode;
-=======
 pub use mode::Mode;
 pub use redraw_request::RedrawRequest;
 pub use user_attention::UserAttention;
@@ -32,5 +29,4 @@
         crate::Event::Window(Event::RedrawRequested(at)) => Some(at),
         _ => None,
     })
-}
->>>>>>> 4e409bb3
+}