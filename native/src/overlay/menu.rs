--- conflicted
+++ resolved
@@ -8,12 +8,9 @@
 use crate::touch;
 use crate::widget::container::{self, Container};
 use crate::widget::scrollable::{self, Scrollable};
-<<<<<<< HEAD
 use crate::widget::tree::{self, Tree};
 use crate::{alignment, IME};
-=======
-use crate::widget::Tree;
->>>>>>> 7eaeab8d
+
 use crate::{
     Clipboard, Color, Element, Layout, Length, Padding, Point, Rectangle,
     Shell, Size, Vector, Widget,
