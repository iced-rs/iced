--- conflicted
+++ resolved
@@ -4,11 +4,8 @@
 use crate::mouse;
 use crate::renderer;
 use crate::widget;
-<<<<<<< HEAD
+use crate::window;
 use crate::{application, IME};
-=======
-use crate::window;
->>>>>>> 5ef0648b
 use crate::{Clipboard, Element, Layout, Point, Rectangle, Shell, Size};
 
 /// A set of interactive graphical elements with a specific [`Layout`].
