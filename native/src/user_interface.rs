--- conflicted
+++ resolved
@@ -5,12 +5,11 @@
 use crate::renderer;
 use crate::widget;
 use crate::window;
-<<<<<<< HEAD
 use crate::{application, IME};
-=======
->>>>>>> 92ba26b8
 use crate::{
+    
     Clipboard, Element, Layout, Point, Rectangle, Shell, Size, Vector,
+, Vector,
 };
 
 /// A set of interactive graphical elements with a specific [`Layout`].
