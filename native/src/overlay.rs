--- conflicted
+++ resolved
@@ -10,12 +10,9 @@
 use crate::mouse;
 use crate::renderer;
 use crate::widget;
-<<<<<<< HEAD
 use crate::widget::tree::{self, Tree};
 use crate::{layout, IME};
-=======
-use crate::widget::Tree;
->>>>>>> 7eaeab8d
+
 use crate::{Clipboard, Layout, Point, Rectangle, Shell, Size};
 
 /// An interactive component that can be displayed on top of other widgets.
