//! Let your users split regions of your application and organize layout dynamically.
//!
//! [![Pane grid - Iced](https://thumbs.gfycat.com/MixedFlatJellyfish-small.gif)](https://gfycat.com/mixedflatjellyfish)
//!
//! # Example
//! The [`pane_grid` example] showcases how to use a [`PaneGrid`] with resizing,
//! drag and drop, and hotkey support.
//!
//! [`pane_grid` example]: https://github.com/hecrj/iced/tree/0.1/examples/pane_grid
//! [`PaneGrid`]: struct.PaneGrid.html
mod axis;
mod direction;
mod node;
mod pane;
mod split;
mod state;

pub use axis::Axis;
pub use direction::Direction;
pub use pane::Pane;
pub use split::Split;
pub use state::{Focus, State};

use crate::{
    keyboard, layout, mouse, Clipboard, Element, Event, Hasher, Layout, Length,
    Point, Size, Widget,
};

/// A collection of panes distributed using either vertical or horizontal splits
/// to completely fill the space available.
///
/// [![Pane grid - Iced](https://thumbs.gfycat.com/MixedFlatJellyfish-small.gif)](https://gfycat.com/mixedflatjellyfish)
///
/// This distribution of space is common in tiling window managers (like
/// [`awesome`](https://awesomewm.org/), [`i3`](https://i3wm.org/), or even
/// [`tmux`](https://github.com/tmux/tmux)).
///
/// A [`PaneGrid`] supports:
///
/// * Vertical and horizontal splits
/// * Tracking of the last active pane
/// * Mouse-based resizing
/// * Drag and drop to reorganize panes
/// * Hotkey support
/// * Configurable modifier keys
/// * [`State`] API to perform actions programmatically (`split`, `swap`, `resize`, etc.)
///
/// ## Example
///
/// ```
/// # use iced_native::{pane_grid, Text};
/// #
/// # type PaneGrid<'a, Message> =
/// #     iced_native::PaneGrid<'a, Message, iced_native::renderer::Null>;
/// #
/// enum PaneState {
///     SomePane,
///     AnotherKindOfPane,
/// }
///
/// enum Message {
///     PaneDragged(pane_grid::DragEvent),
///     PaneResized(pane_grid::ResizeEvent),
/// }
///
/// let (mut state, _) = pane_grid::State::new(PaneState::SomePane);
///
/// let pane_grid =
///     PaneGrid::new(&mut state, |pane, state, focus| {
///         match state {
///             PaneState::SomePane => Text::new("This is some pane"),
///             PaneState::AnotherKindOfPane => Text::new("This is another kind of pane"),
///         }.into()
///     })
///     .on_drag(Message::PaneDragged)
///     .on_resize(Message::PaneResized);
/// ```
///
/// [`PaneGrid`]: struct.PaneGrid.html
/// [`State`]: struct.State.html
#[allow(missing_debug_implementations)]
pub struct PaneGrid<'a, Message, Renderer> {
    state: &'a mut state::Internal,
    pressed_modifiers: &'a mut keyboard::ModifiersState,
    elements: Vec<(Pane, Element<'a, Message, Renderer>)>,
    width: Length,
    height: Length,
    spacing: u16,
    modifier_keys: keyboard::ModifiersState,
    on_drag: Option<Box<dyn Fn(DragEvent) -> Message + 'a>>,
    on_resize: Option<Box<dyn Fn(ResizeEvent) -> Message + 'a>>,
    on_key_press: Option<Box<dyn Fn(KeyPressEvent) -> Option<Message> + 'a>>,
}

impl<'a, Message, Renderer> PaneGrid<'a, Message, Renderer> {
    /// Creates a [`PaneGrid`] with the given [`State`] and view function.
    ///
    /// The view function will be called to display each [`Pane`] present in the
    /// [`State`].
    ///
    /// [`PaneGrid`]: struct.PaneGrid.html
    /// [`State`]: struct.State.html
    /// [`Pane`]: struct.Pane.html
    pub fn new<T>(
        state: &'a mut State<T>,
        view: impl Fn(
            Pane,
            &'a mut T,
            Option<Focus>,
        ) -> Element<'a, Message, Renderer>,
    ) -> Self {
        let elements = {
            let action = state.internal.action();
            let current_focus = action.focus();

            state
                .panes
                .iter_mut()
                .map(move |(pane, pane_state)| {
                    let focus = match current_focus {
                        Some((focused_pane, focus))
                            if *pane == focused_pane =>
                        {
                            Some(focus)
                        }
                        _ => None,
                    };

                    (*pane, view(*pane, pane_state, focus))
                })
                .collect()
        };

        Self {
            state: &mut state.internal,
            pressed_modifiers: &mut state.modifiers,
            elements,
            width: Length::Fill,
            height: Length::Fill,
            spacing: 0,
            modifier_keys: keyboard::ModifiersState {
                control: true,
                ..Default::default()
            },
            on_drag: None,
            on_resize: None,
            on_key_press: None,
        }
    }

    /// Sets the width of the [`PaneGrid`].
    ///
    /// [`PaneGrid`]: struct.PaneGrid.html
    pub fn width(mut self, width: Length) -> Self {
        self.width = width;
        self
    }

    /// Sets the height of the [`PaneGrid`].
    ///
    /// [`PaneGrid`]: struct.PaneGrid.html
    pub fn height(mut self, height: Length) -> Self {
        self.height = height;
        self
    }

    /// Sets the spacing _between_ the panes of the [`PaneGrid`].
    ///
    /// [`PaneGrid`]: struct.PaneGrid.html
    pub fn spacing(mut self, units: u16) -> Self {
        self.spacing = units;
        self
    }

    /// Sets the modifier keys of the [`PaneGrid`].
    ///
    /// The modifier keys will need to be pressed to trigger dragging, resizing,
    /// and key events.
    ///
    /// The default modifier key is `Ctrl`.
    ///
    /// [`PaneGrid`]: struct.PaneGrid.html
    pub fn modifier_keys(
        mut self,
        modifier_keys: keyboard::ModifiersState,
    ) -> Self {
        self.modifier_keys = modifier_keys;
        self
    }

    /// Enables the drag and drop interactions of the [`PaneGrid`], which will
    /// use the provided function to produce messages.
    ///
    /// Panes can be dragged using `Modifier keys + Left click`.
    ///
    /// [`PaneGrid`]: struct.PaneGrid.html
    pub fn on_drag<F>(mut self, f: F) -> Self
    where
        F: 'a + Fn(DragEvent) -> Message,
    {
        self.on_drag = Some(Box::new(f));
        self
    }

    /// Enables the resize interactions of the [`PaneGrid`], which will
    /// use the provided function to produce messages.
    ///
    /// Panes can be resized using `Modifier keys + Right click`.
    ///
    /// [`PaneGrid`]: struct.PaneGrid.html
    pub fn on_resize<F>(mut self, f: F) -> Self
    where
        F: 'a + Fn(ResizeEvent) -> Message,
    {
        self.on_resize = Some(Box::new(f));
        self
    }

    /// Captures hotkey interactions with the [`PaneGrid`], using the provided
    /// function to produce messages.
    ///
    /// The function will be called when:
    ///   - a [`Pane`] is focused
    ///   - a key is pressed
    ///   - all the modifier keys are pressed
    ///
    /// If the function returns `None`, the key press event will be discarded
    /// without producing any message.
    ///
    /// This method is particularly useful to implement hotkey interactions.
    /// For instance, you can use it to enable splitting, swapping, or resizing
    /// panes by pressing combinations of keys.
    ///
    /// [`PaneGrid`]: struct.PaneGrid.html
    /// [`Pane`]: struct.Pane.html
    pub fn on_key_press<F>(mut self, f: F) -> Self
    where
        F: 'a + Fn(KeyPressEvent) -> Option<Message>,
    {
        self.on_key_press = Some(Box::new(f));
        self
    }

    fn trigger_resize(
        &mut self,
        layout: Layout<'_>,
        cursor_position: Point,
        messages: &mut Vec<Message>,
    ) {
        if let Some(on_resize) = &self.on_resize {
            if let Some((split, _)) = self.state.picked_split() {
                let bounds = layout.bounds();

                let splits = self.state.splits(
                    f32::from(self.spacing),
                    Size::new(bounds.width, bounds.height),
                );

                if let Some((axis, rectangle, _)) = splits.get(&split) {
                    let ratio = match axis {
                        Axis::Horizontal => {
                            let position =
                                cursor_position.y - bounds.y - rectangle.y;

                            (position / rectangle.height).max(0.1).min(0.9)
                        }
                        Axis::Vertical => {
                            let position =
                                cursor_position.x - bounds.x - rectangle.x;

                            (position / rectangle.width).max(0.1).min(0.9)
                        }
                    };

                    messages.push(on_resize(ResizeEvent { split, ratio }));
                }
            }
        }
    }
}

/// An event produced during a drag and drop interaction of a [`PaneGrid`].
///
/// [`PaneGrid`]: struct.PaneGrid.html
#[derive(Debug, Clone, Copy)]
pub enum DragEvent {
    /// A [`Pane`] was picked for dragging.
    ///
    /// [`Pane`]: struct.Pane.html
    Picked {
        /// The picked [`Pane`].
        ///
        /// [`Pane`]: struct.Pane.html
        pane: Pane,
    },

    /// A [`Pane`] was dropped on top of another [`Pane`].
    ///
    /// [`Pane`]: struct.Pane.html
    Dropped {
        /// The picked [`Pane`].
        ///
        /// [`Pane`]: struct.Pane.html
        pane: Pane,

        /// The [`Pane`] where the picked one was dropped on.
        ///
        /// [`Pane`]: struct.Pane.html
        target: Pane,
    },

    /// A [`Pane`] was picked and then dropped outside of other [`Pane`]
    /// boundaries.
    ///
    /// [`Pane`]: struct.Pane.html
    Canceled {
        /// The picked [`Pane`].
        ///
        /// [`Pane`]: struct.Pane.html
        pane: Pane,
    },
}

/// An event produced during a resize interaction of a [`PaneGrid`].
///
/// [`PaneGrid`]: struct.PaneGrid.html
#[derive(Debug, Clone, Copy)]
pub struct ResizeEvent {
    /// The [`Split`] that is being dragged for resizing.
    ///
    /// [`Split`]: struct.Split.html
    pub split: Split,

    /// The new ratio of the [`Split`].
    ///
    /// The ratio is a value in [0, 1], representing the exact position of a
    /// [`Split`] between two panes.
    ///
    /// [`Split`]: struct.Split.html
    pub ratio: f32,
}

/// An event produced during a key press interaction of a [`PaneGrid`].
///
/// [`PaneGrid`]: struct.PaneGrid.html
#[derive(Debug, Clone, Copy)]
pub struct KeyPressEvent {
    /// The key that was pressed.
    pub key_code: keyboard::KeyCode,

    /// The state of the modifier keys when the key was pressed.
    pub modifiers: keyboard::ModifiersState,
}

impl<'a, Message, Renderer> Widget<Message, Renderer>
    for PaneGrid<'a, Message, Renderer>
where
    Renderer: self::Renderer,
{
    fn width(&self) -> Length {
        self.width
    }

    fn height(&self) -> Length {
        self.height
    }

    fn layout(
        &self,
        renderer: &Renderer,
        limits: &layout::Limits,
    ) -> layout::Node {
        let limits = limits.width(self.width).height(self.height);
        let size = limits.resolve(Size::ZERO);

        let regions = self.state.regions(f32::from(self.spacing), size);

        let children = self
            .elements
            .iter()
            .filter_map(|(pane, element)| {
                let region = regions.get(pane)?;
                let size = Size::new(region.width, region.height);

                let mut node =
                    element.layout(renderer, &layout::Limits::new(size, size));

                node.move_to(Point::new(region.x, region.y));

                Some(node)
            })
            .collect();

        layout::Node::with_children(size, children)
    }

    fn on_event(
        &mut self,
        event: Event,
        layout: Layout<'_>,
        cursor_position: Point,
        messages: &mut Vec<Message>,
        renderer: &Renderer,
        clipboard: Option<&dyn Clipboard>,
    ) {
        match event {
            Event::Mouse(mouse_event) => match mouse_event {
                mouse::Event::ButtonPressed(mouse::Button::Left) => {
                    let mut clicked_region =
                        self.elements.iter().zip(layout.children()).filter(
                            |(_, layout)| {
                                layout.bounds().contains(cursor_position)
                            },
                        );

                    if let Some(((pane, _), _)) = clicked_region.next() {
                        match &self.on_drag {
                            Some(on_drag)
                                if self
                                    .pressed_modifiers
                                    .matches(self.modifier_keys) =>
                            {
                                self.state.pick_pane(pane);

                                messages.push(on_drag(DragEvent::Picked {
                                    pane: *pane,
                                }));
                            }
                            _ => {
                                self.state.focus(pane);
                            }
                        }
                    } else {
                        self.state.unfocus();
                    }
                }
                mouse::Event::ButtonReleased(mouse::Button::Left) => {
                    if let Some(pane) = self.state.picked_pane() {
                        self.state.focus(&pane);

                        if let Some(on_drag) = &self.on_drag {
                            let mut dropped_region = self
                                .elements
                                .iter()
                                .zip(layout.children())
                                .filter(|(_, layout)| {
                                    layout.bounds().contains(cursor_position)
                                });

                            let event = match dropped_region.next() {
                                Some(((target, _), _)) if pane != *target => {
                                    DragEvent::Dropped {
                                        pane,
                                        target: *target,
                                    }
                                }
                                _ => DragEvent::Canceled { pane },
                            };

                            messages.push(on_drag(event));
                        }
                    }
                }
                mouse::Event::ButtonPressed(mouse::Button::Right)
                    if self.on_resize.is_some()
                        && self.state.picked_pane().is_none()
                        && self
                            .pressed_modifiers
                            .matches(self.modifier_keys) =>
                {
                    let bounds = layout.bounds();

                    if bounds.contains(cursor_position) {
                        let relative_cursor = Point::new(
                            cursor_position.x - bounds.x,
                            cursor_position.y - bounds.y,
                        );

                        let splits = self.state.splits(
                            f32::from(self.spacing),
                            Size::new(bounds.width, bounds.height),
                        );

                        let mut sorted_splits: Vec<_> = splits
                            .iter()
                            .filter(|(_, (axis, rectangle, _))| match axis {
                                Axis::Horizontal => {
                                    relative_cursor.x > rectangle.x
                                        && relative_cursor.x
                                            < rectangle.x + rectangle.width
                                }
                                Axis::Vertical => {
                                    relative_cursor.y > rectangle.y
                                        && relative_cursor.y
                                            < rectangle.y + rectangle.height
                                }
                            })
                            .collect();

                        sorted_splits.sort_by_key(
                            |(_, (axis, rectangle, ratio))| {
                                let distance = match axis {
                                    Axis::Horizontal => (relative_cursor.y
                                        - (rectangle.y
                                            + rectangle.height * ratio))
                                        .abs(),
                                    Axis::Vertical => (relative_cursor.x
                                        - (rectangle.x
                                            + rectangle.width * ratio))
                                        .abs(),
                                };

                                distance.round() as u32
                            },
                        );

                        if let Some((split, (axis, _, _))) =
                            sorted_splits.first()
                        {
                            self.state.pick_split(split, *axis);
                            self.trigger_resize(
                                layout,
                                cursor_position,
                                messages,
                            );
                        }
                    }
                }
<<<<<<< HEAD
            }
            Event::Mouse(mouse::Event::Input {
                button: mouse::Button::Right,
                state: ButtonState::Released,
            }) if self.state.picked_split().is_some() => {
                self.state.drop_split();
            }
            Event::Mouse(mouse::Event::CursorMoved { .. }) => {
                self.trigger_resize(layout, cursor_position, messages);
            }
            Event::Keyboard(keyboard::Event::Input {
                modifiers,
                key_code,
                state,
            }) => {
                if let Some(on_key_press) = &self.on_key_press {
                    // TODO: Discard when event is captured
                    if state == ButtonState::Pressed && self.state.active_pane().is_some() && modifiers.matches(self.modifier_keys) {
                        if let Some(message) =
                            on_key_press(KeyPressEvent {
                                key_code,
                                modifiers,
                            })
                        {
                            messages.push(message);
=======
                mouse::Event::ButtonPressed(mouse::Button::Right)
                    if self.state.picked_split().is_some() =>
                {
                    self.state.drop_split();
                }
                mouse::Event::CursorMoved { .. } => {
                    self.trigger_resize(layout, cursor_position, messages);
                }
                _ => {}
            },
            Event::Keyboard(keyboard_event) => {
                match keyboard_event {
                    keyboard::Event::KeyPressed {
                        modifiers,
                        key_code,
                    } => {
                        if let Some(on_key_press) = &self.on_key_press {
                            // TODO: Discard when event is captured
                            if let Some(_) = self.state.active_pane() {
                                if modifiers.matches(self.modifier_keys) {
                                    if let Some(message) =
                                        on_key_press(KeyPressEvent {
                                            key_code,
                                            modifiers,
                                        })
                                    {
                                        messages.push(message);
                                    }
                                }
                            }
>>>>>>> 7dc02a5e
                        }

                        *self.pressed_modifiers = modifiers;
                    }
                    keyboard::Event::KeyReleased { modifiers, .. } => {
                        *self.pressed_modifiers = modifiers;
                    }
                    _ => {}
                }
            }
            _ => {}
        }

        if self.state.picked_pane().is_none() {
            {
                self.elements.iter_mut().zip(layout.children()).for_each(
                    |((_, pane), layout)| {
                        pane.widget.on_event(
                            event.clone(),
                            layout,
                            cursor_position,
                            messages,
                            renderer,
                            clipboard,
                        )
                    },
                );
            }
        }
    }

    fn draw(
        &self,
        renderer: &mut Renderer,
        defaults: &Renderer::Defaults,
        layout: Layout<'_>,
        cursor_position: Point,
    ) -> Renderer::Output {
        renderer.draw(
            defaults,
            &self.elements,
            self.state.picked_pane(),
            self.state.picked_split().map(|(_, axis)| axis),
            layout,
            cursor_position,
        )
    }

    fn hash_layout(&self, state: &mut Hasher) {
        use std::hash::Hash;
        struct Marker;
        std::any::TypeId::of::<Marker>().hash(state);

        self.width.hash(state);
        self.height.hash(state);
        self.state.hash_layout(state);

        for (_, element) in &self.elements {
            element.hash_layout(state);
        }
    }
}

/// The renderer of a [`PaneGrid`].
///
/// Your [renderer] will need to implement this trait before being
/// able to use a [`PaneGrid`] in your user interface.
///
/// [`PaneGrid`]: struct.PaneGrid.html
/// [renderer]: ../../renderer/index.html
pub trait Renderer: crate::Renderer + Sized {
    /// Draws a [`PaneGrid`].
    ///
    /// It receives:
    /// - the elements of the [`PaneGrid`]
    /// - the [`Pane`] that is currently being dragged
    /// - the [`Axis`] that is currently being resized
    /// - the [`Layout`] of the [`PaneGrid`] and its elements
    /// - the cursor position
    ///
    /// [`PaneGrid`]: struct.PaneGrid.html
    /// [`Pane`]: struct.Pane.html
    /// [`Layout`]: ../layout/struct.Layout.html
    fn draw<Message>(
        &mut self,
        defaults: &Self::Defaults,
        content: &[(Pane, Element<'_, Message, Self>)],
        dragging: Option<Pane>,
        resizing: Option<Axis>,
        layout: Layout<'_>,
        cursor_position: Point,
    ) -> Self::Output;
}

impl<'a, Message, Renderer> From<PaneGrid<'a, Message, Renderer>>
    for Element<'a, Message, Renderer>
where
    Renderer: 'a + self::Renderer,
    Message: 'a,
{
    fn from(
        pane_grid: PaneGrid<'a, Message, Renderer>,
    ) -> Element<'a, Message, Renderer> {
        Element::new(pane_grid)
    }
}<|MERGE_RESOLUTION|>--- conflicted
+++ resolved
@@ -526,33 +526,6 @@
                         }
                     }
                 }
-<<<<<<< HEAD
-            }
-            Event::Mouse(mouse::Event::Input {
-                button: mouse::Button::Right,
-                state: ButtonState::Released,
-            }) if self.state.picked_split().is_some() => {
-                self.state.drop_split();
-            }
-            Event::Mouse(mouse::Event::CursorMoved { .. }) => {
-                self.trigger_resize(layout, cursor_position, messages);
-            }
-            Event::Keyboard(keyboard::Event::Input {
-                modifiers,
-                key_code,
-                state,
-            }) => {
-                if let Some(on_key_press) = &self.on_key_press {
-                    // TODO: Discard when event is captured
-                    if state == ButtonState::Pressed && self.state.active_pane().is_some() && modifiers.matches(self.modifier_keys) {
-                        if let Some(message) =
-                            on_key_press(KeyPressEvent {
-                                key_code,
-                                modifiers,
-                            })
-                        {
-                            messages.push(message);
-=======
                 mouse::Event::ButtonPressed(mouse::Button::Right)
                     if self.state.picked_split().is_some() =>
                 {
@@ -583,7 +556,6 @@
                                     }
                                 }
                             }
->>>>>>> 7dc02a5e
                         }
 
                         *self.pressed_modifiers = modifiers;
