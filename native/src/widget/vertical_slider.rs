--- conflicted
+++ resolved
@@ -8,13 +8,8 @@
 use crate::event::{self, Event};
 use crate::widget::tree::{self, Tree};
 use crate::{
-<<<<<<< HEAD
     layout, mouse, renderer, touch, Background, Clipboard, Color, Element,
     Layout, Length, Pixels, Point, Rectangle, Shell, Size, Widget, IME,
-=======
-    layout, mouse, renderer, touch, Clipboard, Color, Element, Layout, Length,
-    Pixels, Point, Rectangle, Shell, Size, Widget,
->>>>>>> 99fc717b
 };
 
 /// An vertical bar and a handle that selects a single value from a range of
