//! Display fields that can be filled with text.
//!
//! A [`TextInput`] has some local [`State`].
pub mod cursor;
mod editor;
mod ime_state;
mod value;

pub use cursor::Cursor;
pub use value::Value;

use editor::Editor;

use crate::event::{self, Event};
use crate::keyboard;
use crate::layout;
use crate::mouse::{self, click};
use crate::renderer;
use crate::text::{self, Text};
use crate::time::{Duration, Instant};
use crate::touch;
use crate::widget;
use crate::widget::operation::{self, Operation};
use crate::widget::tree::{self, Tree};
<<<<<<< HEAD
use crate::{alignment, IME};
=======
use crate::window;
>>>>>>> 5ef0648b
use crate::{
    Clipboard, Color, Command, Element, Layout, Length, Padding, Point,
    Rectangle, Shell, Size, Vector, Widget,
};
pub use iced_style::text_input::{Appearance, StyleSheet};

use self::ime_state::IMEState;
/// A field that can be filled with text.
///
/// # Example
/// ```
/// # pub type TextInput<'a, Message> = iced_native::widget::TextInput<'a, Message, iced_native::renderer::Null>;
/// #[derive(Debug, Clone)]
/// enum Message {
///     TextInputChanged(String),
/// }
///
/// let value = "Some text";
///
/// let input = TextInput::new(
///     "This is the placeholder...",
///     value,
///     Message::TextInputChanged,
/// )
/// .padding(10);
/// ```
/// ![Text input drawn by `iced_wgpu`](https://github.com/iced-rs/iced/blob/7760618fb112074bc40b148944521f312152012a/docs/images/text_input.png?raw=true)
#[allow(missing_debug_implementations)]
pub struct TextInput<'a, Message, Renderer>
where
    Renderer: text::Renderer,
    Renderer::Theme: StyleSheet,
{
    id: Option<Id>,
    placeholder: String,
    value: Value,
    is_secure: bool,
    font: Renderer::Font,
    width: Length,
    padding: Padding,
    size: Option<u16>,
    on_change: Box<dyn Fn(String) -> Message + 'a>,
    on_paste: Option<Box<dyn Fn(String) -> Message + 'a>>,
    on_submit: Option<Message>,
    style: <Renderer::Theme as StyleSheet>::Style,
}

impl<'a, Message, Renderer> TextInput<'a, Message, Renderer>
where
    Message: Clone,
    Renderer: text::Renderer,
    Renderer::Theme: StyleSheet,
{
    /// Creates a new [`TextInput`].
    ///
    /// It expects:
    /// - a placeholder,
    /// - the current value, and
    /// - a function that produces a message when the [`TextInput`] changes.
    pub fn new<F>(placeholder: &str, value: &str, on_change: F) -> Self
    where
        F: 'a + Fn(String) -> Message,
    {
        TextInput {
            id: None,
            placeholder: String::from(placeholder),
            value: Value::new(value),
            is_secure: false,
            font: Default::default(),
            width: Length::Fill,
            padding: Padding::new(5),
            size: None,
            on_change: Box::new(on_change),
            on_paste: None,
            on_submit: None,
            style: Default::default(),
        }
    }

    /// Sets the [`Id`] of the [`TextInput`].
    pub fn id(mut self, id: Id) -> Self {
        self.id = Some(id);
        self
    }

    /// Converts the [`TextInput`] into a secure password input.
    pub fn password(mut self) -> Self {
        self.is_secure = true;
        self
    }

    /// Sets the message that should be produced when some text is pasted into
    /// the [`TextInput`].
    pub fn on_paste(
        mut self,
        on_paste: impl Fn(String) -> Message + 'a,
    ) -> Self {
        self.on_paste = Some(Box::new(on_paste));
        self
    }

    /// Sets the [`Font`] of the [`TextInput`].
    ///
    /// [`Font`]: text::Renderer::Font
    pub fn font(mut self, font: Renderer::Font) -> Self {
        self.font = font;
        self
    }
    /// Sets the width of the [`TextInput`].
    pub fn width(mut self, width: Length) -> Self {
        self.width = width;
        self
    }

    /// Sets the [`Padding`] of the [`TextInput`].
    pub fn padding<P: Into<Padding>>(mut self, padding: P) -> Self {
        self.padding = padding.into();
        self
    }

    /// Sets the text size of the [`TextInput`].
    pub fn size(mut self, size: u16) -> Self {
        self.size = Some(size);
        self
    }

    /// Sets the message that should be produced when the [`TextInput`] is
    /// focused and the enter key is pressed.
    pub fn on_submit(mut self, message: Message) -> Self {
        self.on_submit = Some(message);
        self
    }

    /// Sets the style of the [`TextInput`].
    pub fn style(
        mut self,
        style: impl Into<<Renderer::Theme as StyleSheet>::Style>,
    ) -> Self {
        self.style = style.into();
        self
    }

    /// Draws the [`TextInput`] with the given [`Renderer`], overriding its
    /// [`Value`] if provided.
    ///
    /// [`Renderer`]: text::Renderer
    pub fn draw(
        &self,
        tree: &Tree,
        renderer: &mut Renderer,
        theme: &Renderer::Theme,
        layout: Layout<'_>,
        cursor_position: Point,
        value: Option<&Value>,
    ) {
        draw(
            renderer,
            theme,
            layout,
            cursor_position,
            tree.state.downcast_ref::<State>(),
            value.unwrap_or(&self.value),
            &self.placeholder,
            self.size,
            &self.font,
            self.is_secure,
            &self.style,
        )
    }
}

impl<'a, Message, Renderer> Widget<Message, Renderer>
    for TextInput<'a, Message, Renderer>
where
    Message: Clone,
    Renderer: text::Renderer,
    Renderer::Theme: StyleSheet,
{
    fn tag(&self) -> tree::Tag {
        tree::Tag::of::<State>()
    }

    fn state(&self) -> tree::State {
        tree::State::new(State::new())
    }

    fn width(&self) -> Length {
        self.width
    }

    fn height(&self) -> Length {
        Length::Shrink
    }

    fn layout(
        &self,
        renderer: &Renderer,
        limits: &layout::Limits,
    ) -> layout::Node {
        layout(renderer, limits, self.width, self.padding, self.size)
    }

    fn operate(
        &self,
        tree: &mut Tree,
        _layout: Layout<'_>,
        _renderer: &Renderer,
        operation: &mut dyn Operation<Message>,
    ) {
        let state = tree.state.downcast_mut::<State>();

        operation.focusable(state, self.id.as_ref().map(|id| &id.0));
        operation.text_input(state, self.id.as_ref().map(|id| &id.0));
    }

    fn on_event(
        &mut self,
        tree: &mut Tree,
        event: Event,
        layout: Layout<'_>,
        cursor_position: Point,
        renderer: &Renderer,
        clipboard: &mut dyn Clipboard,
        ime: &dyn IME,
        shell: &mut Shell<'_, Message>,
    ) -> event::Status {
        update(
            event,
            layout,
            cursor_position,
            renderer,
            clipboard,
            ime,
            shell,
            &mut self.value,
            self.size,
            &self.font,
            self.is_secure,
            self.on_change.as_ref(),
            self.on_paste.as_deref(),
            &self.on_submit,
            || tree.state.downcast_mut::<State>(),
        )
    }

    fn draw(
        &self,
        tree: &Tree,
        renderer: &mut Renderer,
        theme: &Renderer::Theme,
        _style: &renderer::Style,
        layout: Layout<'_>,
        cursor_position: Point,
        _viewport: &Rectangle,
    ) {
        draw(
            renderer,
            theme,
            layout,
            cursor_position,
            tree.state.downcast_ref::<State>(),
            &self.value,
            &self.placeholder,
            self.size,
            &self.font,
            self.is_secure,
            &self.style,
        )
    }

    fn mouse_interaction(
        &self,
        _state: &Tree,
        layout: Layout<'_>,
        cursor_position: Point,
        _viewport: &Rectangle,
        _renderer: &Renderer,
    ) -> mouse::Interaction {
        mouse_interaction(layout, cursor_position)
    }
}

impl<'a, Message, Renderer> From<TextInput<'a, Message, Renderer>>
    for Element<'a, Message, Renderer>
where
    Message: 'a + Clone,
    Renderer: 'a + text::Renderer,
    Renderer::Theme: StyleSheet,
{
    fn from(
        text_input: TextInput<'a, Message, Renderer>,
    ) -> Element<'a, Message, Renderer> {
        Element::new(text_input)
    }
}

/// The identifier of a [`TextInput`].
#[derive(Debug, Clone, PartialEq, Eq, Hash)]
pub struct Id(widget::Id);

impl Id {
    /// Creates a custom [`Id`].
    pub fn new(id: impl Into<std::borrow::Cow<'static, str>>) -> Self {
        Self(widget::Id::new(id))
    }

    /// Creates a unique [`Id`].
    ///
    /// This function produces a different [`Id`] every time it is called.
    pub fn unique() -> Self {
        Self(widget::Id::unique())
    }
}

impl From<Id> for widget::Id {
    fn from(id: Id) -> Self {
        id.0
    }
}

/// Produces a [`Command`] that focuses the [`TextInput`] with the given [`Id`].
pub fn focus<Message: 'static>(id: Id) -> Command<Message> {
    Command::widget(operation::focusable::focus(id.0))
}

/// Produces a [`Command`] that moves the cursor of the [`TextInput`] with the given [`Id`] to the
/// end.
pub fn move_cursor_to_end<Message: 'static>(id: Id) -> Command<Message> {
    Command::widget(operation::text_input::move_cursor_to_end(id.0))
}

/// Produces a [`Command`] that moves the cursor of the [`TextInput`] with the given [`Id`] to the
/// front.
pub fn move_cursor_to_front<Message: 'static>(id: Id) -> Command<Message> {
    Command::widget(operation::text_input::move_cursor_to_front(id.0))
}

/// Produces a [`Command`] that moves the cursor of the [`TextInput`] with the given [`Id`] to the
/// provided position.
pub fn move_cursor_to<Message: 'static>(
    id: Id,
    position: usize,
) -> Command<Message> {
    Command::widget(operation::text_input::move_cursor_to(id.0, position))
}

/// Produces a [`Command`] that selects all the content of the [`TextInput`] with the given [`Id`].
pub fn select_all<Message: 'static>(id: Id) -> Command<Message> {
    Command::widget(operation::text_input::select_all(id.0))
}

/// Computes the layout of a [`TextInput`].
pub fn layout<Renderer>(
    renderer: &Renderer,
    limits: &layout::Limits,
    width: Length,
    padding: Padding,
    size: Option<u16>,
) -> layout::Node
where
    Renderer: text::Renderer,
{
    let text_size = size.unwrap_or_else(|| renderer.default_size());

    let padding = padding.fit(Size::ZERO, limits.max());

    let limits = limits
        .pad(padding)
        .width(width)
        .height(Length::Units(text_size));

    let mut text = layout::Node::new(limits.resolve(Size::ZERO));
    text.move_to(Point::new(padding.left.into(), padding.top.into()));

    layout::Node::with_children(text.size().pad(padding), vec![text])
}

/// Processes an [`Event`] and updates the [`State`] of a [`TextInput`]
/// accordingly.
pub fn update<'a, Message, Renderer>(
    event: Event,
    layout: Layout<'_>,
    cursor_position: Point,
    renderer: &Renderer,
    clipboard: &mut dyn Clipboard,
    ime: &dyn IME,
    shell: &mut Shell<'_, Message>,
    value: &mut Value,
    size: Option<u16>,
    font: &Renderer::Font,
    is_secure: bool,
    on_change: &dyn Fn(String) -> Message,
    on_paste: Option<&dyn Fn(String) -> Message>,
    on_submit: &Option<Message>,
    state: impl FnOnce() -> &'a mut State,
) -> event::Status
where
    Message: Clone,
    Renderer: text::Renderer,
{
    let state = state();
    if state.is_focused {
        if is_secure {
            ime.password_mode();
        } else {
            ime.inside();
        }
    }
    match event {
        Event::Mouse(mouse::Event::ButtonPressed(mouse::Button::Left))
        | Event::Touch(touch::Event::FingerPressed { .. }) => {
            let is_clicked = layout.bounds().contains(cursor_position);
<<<<<<< HEAD
            // if gain focus enable ime
            let focus_gained = !state.is_focused && is_clicked;
            let focus_lost = state.is_focused && !is_clicked;
            state.is_focused = is_clicked;
=======

            state.is_focused = if is_clicked {
                state.is_focused.or_else(|| {
                    let now = Instant::now();

                    Some(Focus {
                        updated_at: now,
                        now,
                    })
                })
            } else {
                None
            };

>>>>>>> 5ef0648b
            if is_clicked {
                let text_layout = layout.children().next().unwrap();
                let text_bounds = text_layout.bounds();
                let target = cursor_position.x - text_layout.bounds().x;

                let click =
                    mouse::Click::new(cursor_position, state.last_click);

                match click.kind() {
                    click::Kind::Single => {
                        let position = if target > 0.0 {
                            let value = if is_secure {
                                value.secure()
                            } else {
                                value.clone()
                            };

                            find_cursor_position(
                                renderer,
                                text_layout.bounds(),
                                font.clone(),
                                size,
                                &value,
                                state,
                                target,
                            )
                        } else {
                            None
                        }
                        .unwrap_or(0);

                        if state.keyboard_modifiers.shift() {
                            state.cursor.select_range(
                                state.cursor.start(value),
                                position,
                            );
                        } else {
                            state.cursor.move_to(position);
                        }
                        state.is_dragging = true;
                    }
                    click::Kind::Double => {
                        if is_secure {
                            state.cursor.select_all(value);
                        } else {
                            let position = find_cursor_position(
                                renderer,
                                text_layout.bounds(),
                                font.clone(),
                                size,
                                value,
                                state,
                                target,
                            )
                            .unwrap_or(0);
                            state.cursor.select_range(
                                value.previous_start_of_word(position),
                                value.next_end_of_word(position),
                            );
                        }

                        state.is_dragging = false;
                    }
                    click::Kind::Triple => {
                        state.cursor.select_all(value);
                        state.is_dragging = false;
                    }
                }

                state.last_click = Some(click);
                if !is_secure && focus_gained {
                    let position = state.cursor.start(value);

                    // calcurate where we need to place candidate window.
                    let size = size.unwrap_or_else(|| renderer.default_size());

                    let position = measure_cursor_and_scroll_offset(
                        renderer,
                        text_bounds,
                        value,
                        size,
                        position,
                        font.clone(),
                    );
                    let position = (
                        (text_bounds.x + position.0) as i32,
                        (text_bounds.y) as i32 + size as i32,
                    );

                    ime.set_ime_position(position.0, position.1);
                }
            } else if focus_lost {
                let mut editor = Editor::new(value, &mut state.cursor);
                ime.outside();
                if let Some(old_ime_state) = state.ime_state.take() {
                    old_ime_state
                        .preedit_text()
                        .chars()
                        .for_each(|ch| editor.insert(ch));
                    let message = (on_change)(editor.contents());
                    shell.publish(message);
                }
            }

            return event::Status::Captured;
        }
        Event::Mouse(mouse::Event::ButtonReleased(mouse::Button::Left))
        | Event::Touch(touch::Event::FingerLifted { .. })
        | Event::Touch(touch::Event::FingerLost { .. }) => {
            state.is_dragging = false;
        }
        Event::Mouse(mouse::Event::CursorMoved { position })
        | Event::Touch(touch::Event::FingerMoved { position, .. }) => {
            if state.is_dragging {
                let text_layout = layout.children().next().unwrap();
                let target = position.x - text_layout.bounds().x;

                let value = if is_secure {
                    value.secure()
                } else {
                    value.clone()
                };

                let position = find_cursor_position(
                    renderer,
                    text_layout.bounds(),
                    font.clone(),
                    size,
                    &value,
                    state,
                    target,
                )
                .unwrap_or(0);

                state
                    .cursor
                    .select_range(state.cursor.start(&value), position);

                return event::Status::Captured;
            }
        }
        Event::Keyboard(keyboard::Event::CharacterReceived(c)) => {
<<<<<<< HEAD
            if state.is_focused
                && state.is_pasting.is_none()
                && !state.keyboard_modifiers.command()
                && !c.is_control()
            {
                let mut editor = Editor::new(value, &mut state.cursor);
=======
            let state = state();

            if let Some(focus) = &mut state.is_focused {
                if state.is_pasting.is_none()
                    && !state.keyboard_modifiers.command()
                    && !c.is_control()
                {
                    let mut editor = Editor::new(value, &mut state.cursor);
>>>>>>> 5ef0648b

                    editor.insert(c);

                    let message = (on_change)(editor.contents());
                    shell.publish(message);

                    focus.updated_at = Instant::now();

                    return event::Status::Captured;
                }
            }
        }
        Event::Keyboard(keyboard::Event::KeyPressed { key_code, .. }) => {
<<<<<<< HEAD
            if state.is_focused {
=======
            let state = state();

            if let Some(focus) = &mut state.is_focused {
>>>>>>> 5ef0648b
                let modifiers = state.keyboard_modifiers;
                focus.updated_at = Instant::now();

                match key_code {
                    keyboard::KeyCode::Enter
                    | keyboard::KeyCode::NumpadEnter => {
                        if let Some(on_submit) = on_submit.clone() {
                            shell.publish(on_submit);
                        }
                    }
                    keyboard::KeyCode::Backspace => {
                        if platform::is_jump_modifier_pressed(modifiers)
                            && state.cursor.selection(value).is_none()
                        {
                            if is_secure {
                                let cursor_pos = state.cursor.end(value);
                                state.cursor.select_range(0, cursor_pos);
                            } else {
                                state.cursor.select_left_by_words(value);
                            }
                        }

                        let mut editor = Editor::new(value, &mut state.cursor);
                        editor.backspace();

                        let message = (on_change)(editor.contents());
                        shell.publish(message);
                    }
                    keyboard::KeyCode::Delete => {
                        if platform::is_jump_modifier_pressed(modifiers)
                            && state.cursor.selection(value).is_none()
                        {
                            if is_secure {
                                let cursor_pos = state.cursor.end(value);
                                state
                                    .cursor
                                    .select_range(cursor_pos, value.len());
                            } else {
                                state.cursor.select_right_by_words(value);
                            }
                        }

                        let mut editor = Editor::new(value, &mut state.cursor);
                        editor.delete();

                        let message = (on_change)(editor.contents());
                        shell.publish(message);
                    }
                    keyboard::KeyCode::Left => {
                        if platform::is_jump_modifier_pressed(modifiers)
                            && !is_secure
                        {
                            if modifiers.shift() {
                                state.cursor.select_left_by_words(value);
                            } else {
                                state.cursor.move_left_by_words(value);
                            }
                        } else if modifiers.shift() {
                            state.cursor.select_left(value)
                        } else {
                            state.cursor.move_left(value);
                        }
                    }
                    keyboard::KeyCode::Right => {
                        if platform::is_jump_modifier_pressed(modifiers)
                            && !is_secure
                        {
                            if modifiers.shift() {
                                state.cursor.select_right_by_words(value);
                            } else {
                                state.cursor.move_right_by_words(value);
                            }
                        } else if modifiers.shift() {
                            state.cursor.select_right(value)
                        } else {
                            state.cursor.move_right(value);
                        }
                    }
                    keyboard::KeyCode::Home => {
                        if modifiers.shift() {
                            state
                                .cursor
                                .select_range(state.cursor.start(value), 0);
                        } else {
                            state.cursor.move_to(0);
                        }
                    }
                    keyboard::KeyCode::End => {
                        if modifiers.shift() {
                            state.cursor.select_range(
                                state.cursor.start(value),
                                value.len(),
                            );
                        } else {
                            state.cursor.move_to(value.len());
                        }
                    }
                    keyboard::KeyCode::C
                        if state.keyboard_modifiers.command() =>
                    {
                        if let Some((start, end)) =
                            state.cursor.selection(value)
                        {
                            clipboard
                                .write(value.select(start, end).to_string());
                        }
                    }
                    keyboard::KeyCode::X
                        if state.keyboard_modifiers.command() =>
                    {
                        if let Some((start, end)) =
                            state.cursor.selection(value)
                        {
                            clipboard
                                .write(value.select(start, end).to_string());
                        }

                        let mut editor = Editor::new(value, &mut state.cursor);
                        editor.delete();

                        let message = (on_change)(editor.contents());
                        shell.publish(message);
                    }
                    keyboard::KeyCode::V => {
                        if state.keyboard_modifiers.command() {
                            let content = match state.is_pasting.take() {
                                Some(content) => content,
                                None => {
                                    let content: String = clipboard
                                        .read()
                                        .unwrap_or_default()
                                        .chars()
                                        .filter(|c| !c.is_control())
                                        .collect();

                                    Value::new(&content)
                                }
                            };

                            let mut editor =
                                Editor::new(value, &mut state.cursor);

                            editor.paste(content.clone());

                            let message = if let Some(paste) = &on_paste {
                                (paste)(editor.contents())
                            } else {
                                (on_change)(editor.contents())
                            };
                            shell.publish(message);

                            state.is_pasting = Some(content);
                        } else {
                            state.is_pasting = None;
                        }
                    }
                    keyboard::KeyCode::A
                        if state.keyboard_modifiers.command() =>
                    {
                        state.cursor.select_all(value);
                    }
                    keyboard::KeyCode::Escape => {
                        state.is_focused = None;
                        state.is_dragging = false;
                        state.is_pasting = None;

                        state.keyboard_modifiers =
                            keyboard::Modifiers::default();
                    }
                    keyboard::KeyCode::Tab
                    | keyboard::KeyCode::Up
                    | keyboard::KeyCode::Down => {
                        return event::Status::Ignored;
                    }
                    _ => {}
                }

                return event::Status::Captured;
            }
        }
        Event::Keyboard(keyboard::Event::KeyReleased { key_code, .. }) => {
<<<<<<< HEAD
            if state.is_focused {
=======
            let state = state();

            if state.is_focused.is_some() {
>>>>>>> 5ef0648b
                match key_code {
                    keyboard::KeyCode::V => {
                        state.is_pasting = None;
                    }
                    keyboard::KeyCode::Tab
                    | keyboard::KeyCode::Up
                    | keyboard::KeyCode::Down => {
                        return event::Status::Ignored;
                    }
                    _ => {}
                }

                return event::Status::Captured;
            } else {
                state.is_pasting = None;
            }
        }
        Event::Keyboard(keyboard::Event::ModifiersChanged(modifiers)) => {
            state.keyboard_modifiers = modifiers;
        }
<<<<<<< HEAD
        Event::Keyboard(keyboard::Event::IMECommit(text)) => {
            if state.is_pasting.is_none()
                && !state.keyboard_modifiers.command()
                && !is_secure
                && state.is_focused
                && state.ime_state.is_some()
            {
                let mut editor = Editor::new(value, &mut state.cursor);

                for ch in text.chars() {
                    editor.insert(ch);
                }

                let message = (on_change)(editor.contents());
                shell.publish(message);
                #[cfg(target_os = "macos")]
                {
                    let text_bounds =
                        layout.children().next().unwrap().bounds();
                    let size = size.unwrap_or_else(|| renderer.default_size());

                    let width = renderer.measure_width(
                        &editor.contents(),
                        size,
                        font.clone(),
                    );
                    let (x, y) = (
                        (text_bounds.x + width) as i32,
                        (text_bounds.y) as i32 + size as i32,
                    );
                    ime.set_ime_position_with_reenable(x, y);
                }
                state.ime_state = None;
                return event::Status::Captured;
            }
        }

        Event::Keyboard(keyboard::Event::IMEEnabled) => {
            if state.is_focused {
                let _ = state.ime_state.replace(IMEState::default());
                return event::Status::Captured;
            }
        }
        Event::Keyboard(keyboard::Event::IMEPreedit(text, range)) => {
            if !state.is_focused || is_secure {
                return event::Status::Ignored;
            }
            // calcurate where we need to place candidate window.
            let text_bounds = layout.children().next().unwrap().bounds();
            let size = size.unwrap_or_else(|| renderer.default_size());

            let chars_from_left = state.cursor.start(value);

            let before_preedit_text = value
                .to_string()
                .chars()
                .take(chars_from_left)
                .fold(String::new(), |mut buffer, ch| {
                    buffer.push(ch);
                    buffer
                });

            let position = renderer.measure_width(
                &(before_preedit_text + &text),
                size,
                font.clone(),
            );

            if let Some(ime_state) = state.ime_state.as_mut() {
                ime_state.set_event(text, range);
            } else {
                let mut new_state = IMEState::default();
                new_state.set_event(text, range);
                let _ = state.ime_state.replace(new_state);
            }

            let position = (
                (text_bounds.x + position) as i32,
                (text_bounds.y) as i32 + size as i32,
            );
            ime.set_ime_position(position.0, position.1);

            return event::Status::Captured;
        }
=======
        Event::Window(window::Event::RedrawRequested(now)) => {
            let state = state();

            if let Some(focus) = &mut state.is_focused {
                focus.now = now;

                let millis_until_redraw = CURSOR_BLINK_INTERVAL_MILLIS
                    - (now - focus.updated_at).as_millis()
                        % CURSOR_BLINK_INTERVAL_MILLIS;

                shell.request_redraw(window::RedrawRequest::At(
                    now + Duration::from_millis(millis_until_redraw as u64),
                ));
            }
        }
>>>>>>> 5ef0648b
        _ => {}
    }

    event::Status::Ignored
}

/// Draws the [`TextInput`] with the given [`Renderer`], overriding its
/// [`Value`] if provided.
///
/// [`Renderer`]: text::Renderer
pub fn draw<Renderer>(
    renderer: &mut Renderer,
    theme: &Renderer::Theme,
    layout: Layout<'_>,
    cursor_position: Point,
    state: &State,
    value: &Value,
    placeholder: &str,
    size: Option<u16>,
    font: &Renderer::Font,
    is_secure: bool,
    style: &<Renderer::Theme as StyleSheet>::Style,
) where
    Renderer: text::Renderer,
    Renderer::Theme: StyleSheet,
{
    let secure_value = is_secure.then(|| value.secure());
    let value = secure_value.as_ref().unwrap_or(value);

    let bounds = layout.bounds();
    let text_bounds = layout.children().next().unwrap().bounds();

    let is_mouse_over = bounds.contains(cursor_position);

    let appearance = if state.is_focused() {
        theme.focused(style)
    } else if is_mouse_over {
        theme.hovered(style)
    } else {
        theme.active(style)
    };

    renderer.fill_quad(
        renderer::Quad {
            bounds,
            border_radius: appearance.border_radius.into(),
            border_width: appearance.border_width,
            border_color: appearance.border_color,
        },
        appearance.background,
    );

    let text = value.to_string();
    let size = size.unwrap_or_else(|| renderer.default_size());

<<<<<<< HEAD
    let color = if text.is_empty()
        && state
            .ime_state
            .as_ref()
            .map_or(true, |state| state.preedit_text().is_empty())
    {
        theme.placeholder_color(style)
    } else {
        theme.value_color(style)
    };

    let (render_text, before_preedit_text) = if let Some(ime_state) =
        state.ime_state.as_ref()
    {
        let mut text = text;
        let chars_from_left = state.cursor.start(value);
        let before_preedit_text = text.chars().take(chars_from_left).fold(
            String::new(),
            |mut buffer, ch| {
                buffer.push(ch);
                buffer
            },
        );

        text.insert_str(before_preedit_text.len(), ime_state.preedit_text());

        (text, before_preedit_text)
    } else if text.is_empty() {
        (placeholder.to_owned(), String::new())
    } else {
        (text.clone(), text)
    };
    // display preedit text and exist text concated.
    // cursor position need to concated also.

    let (preedit_cursor_index, preedit_value) =
        if let Some(ime_state) = state.ime_state.as_ref() {
            (
                ime_state.before_cursor_text().chars().count(),
                Value::new(ime_state.preedit_text()),
            )
        } else {
            (0, Value::new(""))
        };

    let mut value = value.clone();

    value.insert_many(state.cursor.start(&value), preedit_value);

    let text_width = renderer.measure_width(&render_text, size, font.clone());

    let (cursor, offset) = if state.is_focused() {
        match state.cursor.state(&value) {
=======
    let (cursor, offset) = if let Some(focus) = &state.is_focused {
        match state.cursor.state(value) {
>>>>>>> 5ef0648b
            cursor::State::Index(position) => {
                let (text_value_width, offset) =
                    measure_cursor_and_scroll_offset(
                        renderer,
                        text_bounds,
                        &value,
                        size,
                        position + preedit_cursor_index,
                        font.clone(),
                    );
<<<<<<< HEAD
                (
=======

                let is_cursor_visible = ((focus.now - focus.updated_at)
                    .as_millis()
                    / CURSOR_BLINK_INTERVAL_MILLIS)
                    % 2
                    == 0;

                let cursor = if is_cursor_visible {
>>>>>>> 5ef0648b
                    Some((
                        renderer::Quad {
                            bounds: Rectangle {
                                x: text_bounds.x + text_value_width,
                                y: text_bounds.y,
                                width: 1.0,
                                height: text_bounds.height,
                            },
                            border_radius: 0.0.into(),
                            border_width: 0.0,
                            border_color: Color::TRANSPARENT,
                        },
                        theme.value_color(style),
                    ))
                } else {
                    None
                };

                (cursor, offset)
            }
            cursor::State::Selection { start, end } => {
                let left = start.min(end);
                let right = end.max(start);

                let (left_position, left_offset) =
                    measure_cursor_and_scroll_offset(
                        renderer,
                        text_bounds,
                        &value,
                        size,
                        left + preedit_cursor_index,
                        font.clone(),
                    );

                let (right_position, right_offset) =
                    measure_cursor_and_scroll_offset(
                        renderer,
                        text_bounds,
                        &value,
                        size,
                        right + preedit_cursor_index,
                        font.clone(),
                    );

                let width = right_position - left_position;

                (
                    Some((
                        renderer::Quad {
                            bounds: Rectangle {
                                x: text_bounds.x + left_position,
                                y: text_bounds.y,
                                width,
                                height: text_bounds.height,
                            },
                            border_radius: 0.0.into(),
                            border_width: 0.0,
                            border_color: Color::TRANSPARENT,
                        },
                        theme.selection_color(style),
                    )),
                    if end == right {
                        right_offset
                    } else {
                        left_offset
                    },
                )
            }
        }
    } else {
        (None, 0.0)
    };

    let render = |renderer: &mut Renderer| {
        // ime mode should not paint selection.

        let fill_text = Text {
            content: &render_text,
            bounds: Rectangle {
                y: text_bounds.center_y(),
                width: f32::INFINITY,
                ..text_bounds
            },
            size: f32::from(size),
            color,
            font: font.clone(),
            horizontal_alignment: alignment::Horizontal::Left,
            vertical_alignment: alignment::Vertical::Center,
        };
        if let Some(ime_state) = state.ime_state.as_ref() {
            // draw under line.

            let before_preedit_text_width = renderer.measure_width(
                &before_preedit_text,
                size,
                font.clone(),
            );

            let splits = ime_state.split_to_pieces();

            let _ = splits.iter().enumerate().fold(
                text_bounds.x + before_preedit_text_width,
                |offset, (idx, t)| {
                    if let Some(t) = t {
                        let width =
                            renderer.measure_width(t, size, font.clone());
                        let quad = renderer::Quad {
                            bounds: Rectangle {
                                x: offset,
                                y: if idx == 1 {
                                    text_bounds.y + size as f32 - 2.0
                                } else {
                                    text_bounds.y + size as f32
                                },
                                width,
                                height: if idx == 1 { 3.0 } else { 1.0 },
                            },
                            border_radius: 0.0.into(),
                            border_width: 0.0,
                            border_color: Color::default(),
                        };
                        renderer.fill_quad(quad, theme.value_color(style));
                        width + offset
                    } else {
                        offset
                    }
                },
            );
        }

        if let Some((cursor, color)) = cursor {
            renderer.fill_quad(cursor, color);
        }
        renderer.fill_text(fill_text);
    };

    if text_width > text_bounds.width {
        renderer.with_layer(text_bounds, |renderer| {
            renderer.with_translation(Vector::new(-offset, 0.0), render)
        });
    } else {
        render(renderer);
    }
}

/// Computes the current [`mouse::Interaction`] of the [`TextInput`].
pub fn mouse_interaction(
    layout: Layout<'_>,
    cursor_position: Point,
) -> mouse::Interaction {
    if layout.bounds().contains(cursor_position) {
        mouse::Interaction::Text
    } else {
        mouse::Interaction::default()
    }
}

/// The state of a [`TextInput`].
#[derive(Debug, Default, Clone)]
pub struct State {
    is_focused: Option<Focus>,
    is_dragging: bool,
    is_pasting: Option<Value>,
    last_click: Option<mouse::Click>,
    cursor: Cursor,
    keyboard_modifiers: keyboard::Modifiers,
    ime_state: Option<IMEState>,
    // TODO: Add stateful horizontal scrolling offset
}

#[derive(Debug, Clone, Copy)]
struct Focus {
    updated_at: Instant,
    now: Instant,
}

impl State {
    /// Creates a new [`State`], representing an unfocused [`TextInput`].
    pub fn new() -> Self {
        Self::default()
    }

    /// Creates a new [`State`], representing a focused [`TextInput`].
    pub fn focused() -> Self {
        Self {
            is_focused: None,
            is_dragging: false,
            is_pasting: None,
            last_click: None,
            cursor: Cursor::default(),
            keyboard_modifiers: keyboard::Modifiers::default(),
            ime_state: None,
        }
    }

    /// Returns whether the [`TextInput`] is currently focused or not.
    pub fn is_focused(&self) -> bool {
        self.is_focused.is_some()
    }

    /// Returns the [`Cursor`] of the [`TextInput`].
    pub fn cursor(&self) -> Cursor {
        self.cursor
    }

    /// Focuses the [`TextInput`].
    pub fn focus(&mut self) {
        let now = Instant::now();

        self.is_focused = Some(Focus {
            updated_at: now,
            now,
        });

        self.move_cursor_to_end();
    }

    /// Unfocuses the [`TextInput`].
    pub fn unfocus(&mut self) {
        self.is_focused = None;
    }

    /// Moves the [`Cursor`] of the [`TextInput`] to the front of the input text.
    pub fn move_cursor_to_front(&mut self) {
        self.cursor.move_to(0);
    }

    /// Moves the [`Cursor`] of the [`TextInput`] to the end of the input text.
    pub fn move_cursor_to_end(&mut self) {
        self.cursor.move_to(usize::MAX);
    }

    /// Moves the [`Cursor`] of the [`TextInput`] to an arbitrary location.
    pub fn move_cursor_to(&mut self, position: usize) {
        self.cursor.move_to(position);
    }

    /// Selects all the content of the [`TextInput`].
    pub fn select_all(&mut self) {
        self.cursor.select_range(0, usize::MAX);
    }
}

impl operation::Focusable for State {
    fn is_focused(&self) -> bool {
        State::is_focused(self)
    }

    fn focus(&mut self) {
        State::focus(self)
    }

    fn unfocus(&mut self) {
        State::unfocus(self)
    }
}

impl operation::TextInput for State {
    fn move_cursor_to_front(&mut self) {
        State::move_cursor_to_front(self)
    }

    fn move_cursor_to_end(&mut self) {
        State::move_cursor_to_end(self)
    }

    fn move_cursor_to(&mut self, position: usize) {
        State::move_cursor_to(self, position)
    }

    fn select_all(&mut self) {
        State::select_all(self)
    }
}

mod platform {
    use crate::keyboard;

    pub fn is_jump_modifier_pressed(modifiers: keyboard::Modifiers) -> bool {
        if cfg!(target_os = "macos") {
            modifiers.alt()
        } else {
            modifiers.control()
        }
    }
}

fn offset<Renderer>(
    renderer: &Renderer,
    text_bounds: Rectangle,
    font: Renderer::Font,
    size: u16,
    value: &Value,
    state: &State,
) -> f32
where
    Renderer: text::Renderer,
{
    if state.is_focused() {
        let cursor = state.cursor();

        let focus_position = match cursor.state(value) {
            cursor::State::Index(i) => i,
            cursor::State::Selection { end, .. } => end,
        };

        let (_, offset) = measure_cursor_and_scroll_offset(
            renderer,
            text_bounds,
            value,
            size,
            focus_position,
            font,
        );

        offset
    } else {
        0.0
    }
}

fn measure_cursor_and_scroll_offset<Renderer>(
    renderer: &Renderer,
    text_bounds: Rectangle,
    value: &Value,
    size: u16,
    cursor_index: usize,
    font: Renderer::Font,
) -> (f32, f32)
where
    Renderer: text::Renderer,
{
    let text_before_cursor = value.until(cursor_index).to_string();

    let text_value_width =
        renderer.measure_width(&text_before_cursor, size, font);

    let offset = ((text_value_width + 5.0) - text_bounds.width).max(0.0);

    (text_value_width, offset)
}

/// Computes the position of the text cursor at the given X coordinate of
/// a [`TextInput`].
fn find_cursor_position<Renderer>(
    renderer: &Renderer,
    text_bounds: Rectangle,
    font: Renderer::Font,
    size: Option<u16>,
    value: &Value,
    state: &State,
    x: f32,
) -> Option<usize>
where
    Renderer: text::Renderer,
{
    let size = size.unwrap_or_else(|| renderer.default_size());

    let offset =
        offset(renderer, text_bounds, font.clone(), size, value, state);

    renderer
        .hit_test(
            &value.to_string(),
            size.into(),
            font,
            Size::INFINITY,
            Point::new(x + offset, text_bounds.height / 2.0),
            true,
        )
        .map(text::Hit::cursor)
}

const CURSOR_BLINK_INTERVAL_MILLIS: u128 = 500;<|MERGE_RESOLUTION|>--- conflicted
+++ resolved
@@ -22,11 +22,8 @@
 use crate::widget;
 use crate::widget::operation::{self, Operation};
 use crate::widget::tree::{self, Tree};
-<<<<<<< HEAD
+use crate::window;
 use crate::{alignment, IME};
-=======
-use crate::window;
->>>>>>> 5ef0648b
 use crate::{
     Clipboard, Color, Command, Element, Layout, Length, Padding, Point,
     Rectangle, Shell, Size, Vector, Widget,
@@ -439,13 +436,9 @@
         Event::Mouse(mouse::Event::ButtonPressed(mouse::Button::Left))
         | Event::Touch(touch::Event::FingerPressed { .. }) => {
             let is_clicked = layout.bounds().contains(cursor_position);
-<<<<<<< HEAD
             // if gain focus enable ime
             let focus_gained = !state.is_focused && is_clicked;
             let focus_lost = state.is_focused && !is_clicked;
-            state.is_focused = is_clicked;
-=======
-
             state.is_focused = if is_clicked {
                 state.is_focused.or_else(|| {
                     let now = Instant::now();
@@ -458,8 +451,6 @@
             } else {
                 None
             };
-
->>>>>>> 5ef0648b
             if is_clicked {
                 let text_layout = layout.children().next().unwrap();
                 let text_bounds = text_layout.bounds();
@@ -602,14 +593,6 @@
             }
         }
         Event::Keyboard(keyboard::Event::CharacterReceived(c)) => {
-<<<<<<< HEAD
-            if state.is_focused
-                && state.is_pasting.is_none()
-                && !state.keyboard_modifiers.command()
-                && !c.is_control()
-            {
-                let mut editor = Editor::new(value, &mut state.cursor);
-=======
             let state = state();
 
             if let Some(focus) = &mut state.is_focused {
@@ -618,7 +601,6 @@
                     && !c.is_control()
                 {
                     let mut editor = Editor::new(value, &mut state.cursor);
->>>>>>> 5ef0648b
 
                     editor.insert(c);
 
@@ -632,13 +614,9 @@
             }
         }
         Event::Keyboard(keyboard::Event::KeyPressed { key_code, .. }) => {
-<<<<<<< HEAD
-            if state.is_focused {
-=======
             let state = state();
 
             if let Some(focus) = &mut state.is_focused {
->>>>>>> 5ef0648b
                 let modifiers = state.keyboard_modifiers;
                 focus.updated_at = Instant::now();
 
@@ -820,13 +798,9 @@
             }
         }
         Event::Keyboard(keyboard::Event::KeyReleased { key_code, .. }) => {
-<<<<<<< HEAD
-            if state.is_focused {
-=======
             let state = state();
 
             if state.is_focused.is_some() {
->>>>>>> 5ef0648b
                 match key_code {
                     keyboard::KeyCode::V => {
                         state.is_pasting = None;
@@ -847,7 +821,21 @@
         Event::Keyboard(keyboard::Event::ModifiersChanged(modifiers)) => {
             state.keyboard_modifiers = modifiers;
         }
-<<<<<<< HEAD
+        Event::Window(window::Event::RedrawRequested(now)) => {
+            let state = state();
+
+            if let Some(focus) = &mut state.is_focused {
+                focus.now = now;
+
+                let millis_until_redraw = CURSOR_BLINK_INTERVAL_MILLIS
+                    - (now - focus.updated_at).as_millis()
+                        % CURSOR_BLINK_INTERVAL_MILLIS;
+
+                shell.request_redraw(window::RedrawRequest::At(
+                    now + Duration::from_millis(millis_until_redraw as u64),
+                ));
+            }
+        }
         Event::Keyboard(keyboard::Event::IMECommit(text)) => {
             if state.is_pasting.is_none()
                 && !state.keyboard_modifiers.command()
@@ -932,23 +920,6 @@
 
             return event::Status::Captured;
         }
-=======
-        Event::Window(window::Event::RedrawRequested(now)) => {
-            let state = state();
-
-            if let Some(focus) = &mut state.is_focused {
-                focus.now = now;
-
-                let millis_until_redraw = CURSOR_BLINK_INTERVAL_MILLIS
-                    - (now - focus.updated_at).as_millis()
-                        % CURSOR_BLINK_INTERVAL_MILLIS;
-
-                shell.request_redraw(window::RedrawRequest::At(
-                    now + Duration::from_millis(millis_until_redraw as u64),
-                ));
-            }
-        }
->>>>>>> 5ef0648b
         _ => {}
     }
 
@@ -1004,7 +975,6 @@
     let text = value.to_string();
     let size = size.unwrap_or_else(|| renderer.default_size());
 
-<<<<<<< HEAD
     let color = if text.is_empty()
         && state
             .ime_state
@@ -1056,12 +1026,8 @@
 
     let text_width = renderer.measure_width(&render_text, size, font.clone());
 
-    let (cursor, offset) = if state.is_focused() {
-        match state.cursor.state(&value) {
-=======
     let (cursor, offset) = if let Some(focus) = &state.is_focused {
         match state.cursor.state(value) {
->>>>>>> 5ef0648b
             cursor::State::Index(position) => {
                 let (text_value_width, offset) =
                     measure_cursor_and_scroll_offset(
@@ -1072,9 +1038,6 @@
                         position + preedit_cursor_index,
                         font.clone(),
                     );
-<<<<<<< HEAD
-                (
-=======
 
                 let is_cursor_visible = ((focus.now - focus.updated_at)
                     .as_millis()
@@ -1083,7 +1046,6 @@
                     == 0;
 
                 let cursor = if is_cursor_visible {
->>>>>>> 5ef0648b
                     Some((
                         renderer::Quad {
                             bounds: Rectangle {
