//! Display fields that can be filled with text.
//!
//! A [`TextInput`] has some local [`State`].
pub mod cursor;
mod editor;
mod ime_state;
mod value;

pub use cursor::Cursor;
pub use value::Value;

use editor::Editor;

use crate::event::{self, Event};
use crate::keyboard;
use crate::layout;
use crate::mouse::{self, click};
use crate::renderer;
use crate::text::{self, Text};
use crate::time::{Duration, Instant};
use crate::touch;
use crate::widget;
use crate::widget::operation::{self, Operation};
use crate::widget::tree::{self, Tree};
use crate::window;
use crate::{alignment, IME};
use crate::{
    Clipboard, Color, Command, Element, Layout, Length, Padding, Pixels, Point,
    Rectangle, Shell, Size, Vector, Widget,
};
pub use iced_style::text_input::{Appearance, StyleSheet};

use self::ime_state::IMEState;
/// A field that can be filled with text.
///
/// # Example
/// ```
/// # pub type TextInput<'a, Message> = iced_native::widget::TextInput<'a, Message, iced_native::renderer::Null>;
/// #[derive(Debug, Clone)]
/// enum Message {
///     TextInputChanged(String),
/// }
///
/// let value = "Some text";
///
/// let input = TextInput::new(
///     "This is the placeholder...",
///     value,
/// )
/// .on_input(Message::TextInputChanged)
/// .padding(10);
/// ```
/// ![Text input drawn by `iced_wgpu`](https://github.com/iced-rs/iced/blob/7760618fb112074bc40b148944521f312152012a/docs/images/text_input.png?raw=true)
#[allow(missing_debug_implementations)]
pub struct TextInput<'a, Message, Renderer>
where
    Renderer: text::Renderer,
    Renderer::Theme: StyleSheet,
{
    id: Option<Id>,
    placeholder: String,
    value: Value,
    is_secure: bool,
    font: Renderer::Font,
    width: Length,
    padding: Padding,
    size: Option<f32>,
    on_input: Option<Box<dyn Fn(String) -> Message + 'a>>,
    on_paste: Option<Box<dyn Fn(String) -> Message + 'a>>,
    on_submit: Option<Message>,
    icon: Option<Icon<Renderer::Font>>,
    style: <Renderer::Theme as StyleSheet>::Style,
}

impl<'a, Message, Renderer> TextInput<'a, Message, Renderer>
where
    Message: Clone,
    Renderer: text::Renderer,
    Renderer::Theme: StyleSheet,
{
    /// Creates a new [`TextInput`].
    ///
    /// It expects:
    /// - a placeholder,
    /// - the current value
    pub fn new(placeholder: &str, value: &str) -> Self {
        TextInput {
            id: None,
            placeholder: String::from(placeholder),
            value: Value::new(value),
            is_secure: false,
            font: Default::default(),
            width: Length::Fill,
            padding: Padding::new(5.0),
            size: None,
            on_input: None,
            on_paste: None,
            on_submit: None,
            icon: None,
            style: Default::default(),
        }
    }

    /// Sets the [`Id`] of the [`TextInput`].
    pub fn id(mut self, id: Id) -> Self {
        self.id = Some(id);
        self
    }

    /// Converts the [`TextInput`] into a secure password input.
    pub fn password(mut self) -> Self {
        self.is_secure = true;
        self
    }

    /// Sets the message that should be produced when some text is typed into
    /// the [`TextInput`].
    ///
    /// If this method is not called, the [`TextInput`] will be disabled.
    pub fn on_input<F>(mut self, callback: F) -> Self
    where
        F: 'a + Fn(String) -> Message,
    {
        self.on_input = Some(Box::new(callback));
        self
    }

    /// Sets the message that should be produced when the [`TextInput`] is
    /// focused and the enter key is pressed.
    pub fn on_submit(mut self, message: Message) -> Self {
        self.on_submit = Some(message);
        self
    }

    /// Sets the message that should be produced when some text is pasted into
    /// the [`TextInput`].
    pub fn on_paste(
        mut self,
        on_paste: impl Fn(String) -> Message + 'a,
    ) -> Self {
        self.on_paste = Some(Box::new(on_paste));
        self
    }

    /// Sets the [`Font`] of the [`TextInput`].
    ///
    /// [`Font`]: text::Renderer::Font
    pub fn font(mut self, font: Renderer::Font) -> Self {
        self.font = font;
        self
    }

    /// Sets the [`Icon`] of the [`TextInput`].
    pub fn icon(mut self, icon: Icon<Renderer::Font>) -> Self {
        self.icon = Some(icon);
        self
    }

    /// Sets the width of the [`TextInput`].
    pub fn width(mut self, width: impl Into<Length>) -> Self {
        self.width = width.into();
        self
    }

    /// Sets the [`Padding`] of the [`TextInput`].
    pub fn padding<P: Into<Padding>>(mut self, padding: P) -> Self {
        self.padding = padding.into();
        self
    }

    /// Sets the text size of the [`TextInput`].
    pub fn size(mut self, size: impl Into<Pixels>) -> Self {
        self.size = Some(size.into().0);
        self
    }

    /// Sets the style of the [`TextInput`].
    pub fn style(
        mut self,
        style: impl Into<<Renderer::Theme as StyleSheet>::Style>,
    ) -> Self {
        self.style = style.into();
        self
    }

    /// Draws the [`TextInput`] with the given [`Renderer`], overriding its
    /// [`Value`] if provided.
    ///
    /// [`Renderer`]: text::Renderer
    pub fn draw(
        &self,
        tree: &Tree,
        renderer: &mut Renderer,
        theme: &Renderer::Theme,
        layout: Layout<'_>,
        cursor_position: Point,
        value: Option<&Value>,
    ) {
        draw(
            renderer,
            theme,
            layout,
            cursor_position,
            tree.state.downcast_ref::<State>(),
            value.unwrap_or(&self.value),
            &self.placeholder,
            self.size,
            &self.font,
            self.on_input.is_none(),
            self.is_secure,
            self.icon.as_ref(),
            &self.style,
        )
    }
}

impl<'a, Message, Renderer> Widget<Message, Renderer>
    for TextInput<'a, Message, Renderer>
where
    Message: Clone,
    Renderer: text::Renderer,
    Renderer::Theme: StyleSheet,
{
    fn tag(&self) -> tree::Tag {
        tree::Tag::of::<State>()
    }

    fn state(&self) -> tree::State {
        tree::State::new(State::new())
    }

    fn diff(&self, tree: &mut Tree) {
        let state = tree.state.downcast_mut::<State>();

        // Unfocus text input if it becomes disabled
        if self.on_input.is_none() {
            state.last_click = None;
            state.is_focused = None;
            state.is_pasting = None;
            state.is_dragging = false;
        }
    }

    fn width(&self) -> Length {
        self.width
    }

    fn height(&self) -> Length {
        Length::Shrink
    }

    fn layout(
        &self,
        renderer: &Renderer,
        limits: &layout::Limits,
    ) -> layout::Node {
        layout(
            renderer,
            limits,
            self.width,
            self.padding,
            self.size,
            self.icon.as_ref(),
        )
    }

    fn operate(
        &self,
        tree: &mut Tree,
        _layout: Layout<'_>,
        _renderer: &Renderer,
        operation: &mut dyn Operation<Message>,
    ) {
        let state = tree.state.downcast_mut::<State>();

        operation.focusable(state, self.id.as_ref().map(|id| &id.0));
        operation.text_input(state, self.id.as_ref().map(|id| &id.0));
    }

    fn on_event(
        &mut self,
        tree: &mut Tree,
        event: Event,
        layout: Layout<'_>,
        cursor_position: Point,
        renderer: &Renderer,
        clipboard: &mut dyn Clipboard,
        ime: &dyn IME,
        shell: &mut Shell<'_, Message>,
    ) -> event::Status {
        update(
            event,
            layout,
            cursor_position,
            renderer,
            clipboard,
            ime,
            shell,
            &mut self.value,
            self.size,
            &self.font,
            self.is_secure,
            self.on_input.as_deref(),
            self.on_paste.as_deref(),
            &self.on_submit,
            || tree.state.downcast_mut::<State>(),
        )
    }

    fn draw(
        &self,
        tree: &Tree,
        renderer: &mut Renderer,
        theme: &Renderer::Theme,
        _style: &renderer::Style,
        layout: Layout<'_>,
        cursor_position: Point,
        _viewport: &Rectangle,
    ) {
        draw(
            renderer,
            theme,
            layout,
            cursor_position,
            tree.state.downcast_ref::<State>(),
            &self.value,
            &self.placeholder,
            self.size,
            &self.font,
            self.on_input.is_none(),
            self.is_secure,
            self.icon.as_ref(),
            &self.style,
        )
    }

    fn mouse_interaction(
        &self,
        _state: &Tree,
        layout: Layout<'_>,
        cursor_position: Point,
        _viewport: &Rectangle,
        _renderer: &Renderer,
    ) -> mouse::Interaction {
        mouse_interaction(layout, cursor_position, self.on_input.is_none())
    }
}

impl<'a, Message, Renderer> From<TextInput<'a, Message, Renderer>>
    for Element<'a, Message, Renderer>
where
    Message: 'a + Clone,
    Renderer: 'a + text::Renderer,
    Renderer::Theme: StyleSheet,
{
    fn from(
        text_input: TextInput<'a, Message, Renderer>,
    ) -> Element<'a, Message, Renderer> {
        Element::new(text_input)
    }
}

/// The content of the [`Icon`].
#[derive(Debug, Clone)]
pub struct Icon<Font> {
    /// The font that will be used to display the `code_point`.
    pub font: Font,
    /// The unicode code point that will be used as the icon.
    pub code_point: char,
    /// The font size of the content.
    pub size: Option<f32>,
    /// The spacing between the [`Icon`] and the text in a [`TextInput`].
    pub spacing: f32,
    /// The side of a [`TextInput`] where to display the [`Icon`].
    pub side: Side,
}

/// The side of a [`TextInput`].
#[derive(Debug, Clone)]
pub enum Side {
    /// The left side of a [`TextInput`].
    Left,
    /// The right side of a [`TextInput`].
    Right,
}

/// The identifier of a [`TextInput`].
#[derive(Debug, Clone, PartialEq, Eq, Hash)]
pub struct Id(widget::Id);

impl Id {
    /// Creates a custom [`Id`].
    pub fn new(id: impl Into<std::borrow::Cow<'static, str>>) -> Self {
        Self(widget::Id::new(id))
    }

    /// Creates a unique [`Id`].
    ///
    /// This function produces a different [`Id`] every time it is called.
    pub fn unique() -> Self {
        Self(widget::Id::unique())
    }
}

impl From<Id> for widget::Id {
    fn from(id: Id) -> Self {
        id.0
    }
}

/// Produces a [`Command`] that focuses the [`TextInput`] with the given [`Id`].
pub fn focus<Message: 'static>(id: Id) -> Command<Message> {
    Command::widget(operation::focusable::focus(id.0))
}

/// Produces a [`Command`] that moves the cursor of the [`TextInput`] with the given [`Id`] to the
/// end.
pub fn move_cursor_to_end<Message: 'static>(id: Id) -> Command<Message> {
    Command::widget(operation::text_input::move_cursor_to_end(id.0))
}

/// Produces a [`Command`] that moves the cursor of the [`TextInput`] with the given [`Id`] to the
/// front.
pub fn move_cursor_to_front<Message: 'static>(id: Id) -> Command<Message> {
    Command::widget(operation::text_input::move_cursor_to_front(id.0))
}

/// Produces a [`Command`] that moves the cursor of the [`TextInput`] with the given [`Id`] to the
/// provided position.
pub fn move_cursor_to<Message: 'static>(
    id: Id,
    position: usize,
) -> Command<Message> {
    Command::widget(operation::text_input::move_cursor_to(id.0, position))
}

/// Produces a [`Command`] that selects all the content of the [`TextInput`] with the given [`Id`].
pub fn select_all<Message: 'static>(id: Id) -> Command<Message> {
    Command::widget(operation::text_input::select_all(id.0))
}

/// Computes the layout of a [`TextInput`].
pub fn layout<Renderer>(
    renderer: &Renderer,
    limits: &layout::Limits,
    width: Length,
    padding: Padding,
    size: Option<f32>,
    icon: Option<&Icon<Renderer::Font>>,
) -> layout::Node
where
    Renderer: text::Renderer,
{
    let text_size = size.unwrap_or_else(|| renderer.default_size());

    let padding = padding.fit(Size::ZERO, limits.max());
    let limits = limits.width(width).pad(padding).height(text_size);

    let text_bounds = limits.resolve(Size::ZERO);

    if let Some(icon) = icon {
        let icon_width = renderer.measure_width(
            &icon.code_point.to_string(),
            icon.size.unwrap_or_else(|| renderer.default_size()),
            icon.font.clone(),
        );

        let mut text_node = layout::Node::new(
            text_bounds - Size::new(icon_width + icon.spacing, 0.0),
        );

        let mut icon_node =
            layout::Node::new(Size::new(icon_width, text_bounds.height));

        match icon.side {
            Side::Left => {
                text_node.move_to(Point::new(
                    padding.left + icon_width + icon.spacing,
                    padding.top,
                ));

                icon_node.move_to(Point::new(padding.left, padding.top));
            }
            Side::Right => {
                text_node.move_to(Point::new(padding.left, padding.top));

                icon_node.move_to(Point::new(
                    padding.left + text_bounds.width - icon_width,
                    padding.top,
                ));
            }
        };

        layout::Node::with_children(
            text_bounds.pad(padding),
            vec![text_node, icon_node],
        )
    } else {
        let mut text = layout::Node::new(text_bounds);
        text.move_to(Point::new(padding.left, padding.top));

        layout::Node::with_children(text_bounds.pad(padding), vec![text])
    }
}

/// Processes an [`Event`] and updates the [`State`] of a [`TextInput`]
/// accordingly.
pub fn update<'a, Message, Renderer>(
    event: Event,
    layout: Layout<'_>,
    cursor_position: Point,
    renderer: &Renderer,
    clipboard: &mut dyn Clipboard,
    ime: &dyn IME,
    shell: &mut Shell<'_, Message>,
    value: &mut Value,
    size: Option<f32>,
    font: &Renderer::Font,
    is_secure: bool,
    on_input: Option<&dyn Fn(String) -> Message>,
    on_paste: Option<&dyn Fn(String) -> Message>,
    on_submit: &Option<Message>,
    state: impl FnOnce() -> &'a mut State,
) -> event::Status
where
    Message: Clone,
    Renderer: text::Renderer,
{
    let state = state();
    if state.is_focused.is_some() {
        if is_secure {
            ime.password_mode();
        } else {
            ime.inside();
        }
    }
    match event {
        Event::Mouse(mouse::Event::ButtonPressed(mouse::Button::Left))
        | Event::Touch(touch::Event::FingerPressed { .. }) => {
<<<<<<< HEAD
            let is_clicked = layout.bounds().contains(cursor_position);
            // if gain focus enable ime
            let focus_gained = state.is_focused.is_none() && is_clicked;
            let focus_lost = state.is_focused.is_some() && !is_clicked;
=======
            let state = state();
            let is_clicked =
                layout.bounds().contains(cursor_position) && on_input.is_some();

>>>>>>> 99fc717b
            state.is_focused = if is_clicked {
                state.is_focused.or_else(|| {
                    let now = Instant::now();

                    Some(Focus {
                        updated_at: now,
                        now,
                    })
                })
            } else {
                None
            };
            if is_clicked {
                let text_layout = layout.children().next().unwrap();
                let text_bounds = text_layout.bounds();
                let target = cursor_position.x - text_layout.bounds().x;

                let click =
                    mouse::Click::new(cursor_position, state.last_click);

                match click.kind() {
                    click::Kind::Single => {
                        let position = if target > 0.0 {
                            let value = if is_secure {
                                value.secure()
                            } else {
                                value.clone()
                            };

                            find_cursor_position(
                                renderer,
                                text_layout.bounds(),
                                font.clone(),
                                size,
                                &value,
                                state,
                                target,
                            )
                        } else {
                            None
                        }
                        .unwrap_or(0);

                        if state.keyboard_modifiers.shift() {
                            state.cursor.select_range(
                                state.cursor.start(value),
                                position,
                            );
                        } else {
                            state.cursor.move_to(position);
                        }
                        state.is_dragging = true;
                    }
                    click::Kind::Double => {
                        if is_secure {
                            state.cursor.select_all(value);
                        } else {
                            let position = find_cursor_position(
                                renderer,
                                text_layout.bounds(),
                                font.clone(),
                                size,
                                value,
                                state,
                                target,
                            )
                            .unwrap_or(0);
                            state.cursor.select_range(
                                value.previous_start_of_word(position),
                                value.next_end_of_word(position),
                            );
                        }

                        state.is_dragging = false;
                    }
                    click::Kind::Triple => {
                        state.cursor.select_all(value);
                        state.is_dragging = false;
                    }
                }

                state.last_click = Some(click);
                if !is_secure && focus_gained {
                    let position = state.cursor.start(value);

                    // calcurate where we need to place candidate window.
                    let size = size.unwrap_or_else(|| renderer.default_size());

                    let position = measure_cursor_and_scroll_offset(
                        renderer,
                        text_bounds,
                        value,
                        size,
                        position,
                        font.clone(),
                    );
                    let position = (
                        (text_bounds.x + position.0) as i32,
                        (text_bounds.y) as i32 + size as i32,
                    );

                    ime.set_ime_position(position.0, position.1);
                }
            } else if focus_lost {
                let mut editor = Editor::new(value, &mut state.cursor);
                ime.outside();
                if let Some(old_ime_state) = state.ime_state.take() {
                    old_ime_state
                        .preedit_text()
                        .chars()
                        .for_each(|ch| editor.insert(ch));
                    let message = (on_change)(editor.contents());
                    shell.publish(message);
                }
            }

            return event::Status::Captured;
        }
        Event::Mouse(mouse::Event::ButtonReleased(mouse::Button::Left))
        | Event::Touch(touch::Event::FingerLifted { .. })
        | Event::Touch(touch::Event::FingerLost { .. }) => {
            state.is_dragging = false;
        }
        Event::Mouse(mouse::Event::CursorMoved { position })
        | Event::Touch(touch::Event::FingerMoved { position, .. }) => {
            if state.is_dragging {
                let text_layout = layout.children().next().unwrap();
                let target = position.x - text_layout.bounds().x;

                let value = if is_secure {
                    value.secure()
                } else {
                    value.clone()
                };

                let position = find_cursor_position(
                    renderer,
                    text_layout.bounds(),
                    font.clone(),
                    size,
                    &value,
                    state,
                    target,
                )
                .unwrap_or(0);

                state
                    .cursor
                    .select_range(state.cursor.start(&value), position);

                return event::Status::Captured;
            }
        }
        Event::Keyboard(keyboard::Event::CharacterReceived(c)) => {
            if let Some(focus) = &mut state.is_focused {
                let Some(on_input) = on_input else { return event::Status::Ignored };

                if state.is_pasting.is_none()
                    && !state.keyboard_modifiers.command()
                    && !c.is_control()
                {
                    let mut editor = Editor::new(value, &mut state.cursor);

                    editor.insert(c);

                    let message = (on_input)(editor.contents());
                    shell.publish(message);

                    focus.updated_at = Instant::now();

                    return event::Status::Captured;
                }
            }
        }
        Event::Keyboard(keyboard::Event::KeyPressed { key_code, .. }) => {
            if let Some(focus) = &mut state.is_focused {
                let Some(on_input) = on_input else { return event::Status::Ignored };

                let modifiers = state.keyboard_modifiers;
                focus.updated_at = Instant::now();

                match key_code {
                    keyboard::KeyCode::Enter
                    | keyboard::KeyCode::NumpadEnter => {
                        if let Some(on_submit) = on_submit.clone() {
                            shell.publish(on_submit);
                        }
                    }
                    keyboard::KeyCode::Backspace => {
                        if platform::is_jump_modifier_pressed(modifiers)
                            && state.cursor.selection(value).is_none()
                        {
                            if is_secure {
                                let cursor_pos = state.cursor.end(value);
                                state.cursor.select_range(0, cursor_pos);
                            } else {
                                state.cursor.select_left_by_words(value);
                            }
                        }

                        let mut editor = Editor::new(value, &mut state.cursor);
                        editor.backspace();

                        let message = (on_input)(editor.contents());
                        shell.publish(message);
                    }
                    keyboard::KeyCode::Delete => {
                        if platform::is_jump_modifier_pressed(modifiers)
                            && state.cursor.selection(value).is_none()
                        {
                            if is_secure {
                                let cursor_pos = state.cursor.end(value);
                                state
                                    .cursor
                                    .select_range(cursor_pos, value.len());
                            } else {
                                state.cursor.select_right_by_words(value);
                            }
                        }

                        let mut editor = Editor::new(value, &mut state.cursor);
                        editor.delete();

                        let message = (on_input)(editor.contents());
                        shell.publish(message);
                    }
                    keyboard::KeyCode::Left => {
                        if platform::is_jump_modifier_pressed(modifiers)
                            && !is_secure
                        {
                            if modifiers.shift() {
                                state.cursor.select_left_by_words(value);
                            } else {
                                state.cursor.move_left_by_words(value);
                            }
                        } else if modifiers.shift() {
                            state.cursor.select_left(value)
                        } else {
                            state.cursor.move_left(value);
                        }
                    }
                    keyboard::KeyCode::Right => {
                        if platform::is_jump_modifier_pressed(modifiers)
                            && !is_secure
                        {
                            if modifiers.shift() {
                                state.cursor.select_right_by_words(value);
                            } else {
                                state.cursor.move_right_by_words(value);
                            }
                        } else if modifiers.shift() {
                            state.cursor.select_right(value)
                        } else {
                            state.cursor.move_right(value);
                        }
                    }
                    keyboard::KeyCode::Home => {
                        if modifiers.shift() {
                            state
                                .cursor
                                .select_range(state.cursor.start(value), 0);
                        } else {
                            state.cursor.move_to(0);
                        }
                    }
                    keyboard::KeyCode::End => {
                        if modifiers.shift() {
                            state.cursor.select_range(
                                state.cursor.start(value),
                                value.len(),
                            );
                        } else {
                            state.cursor.move_to(value.len());
                        }
                    }
                    keyboard::KeyCode::C
                        if state.keyboard_modifiers.command() =>
                    {
                        if let Some((start, end)) =
                            state.cursor.selection(value)
                        {
                            clipboard
                                .write(value.select(start, end).to_string());
                        }
                    }
                    keyboard::KeyCode::X
                        if state.keyboard_modifiers.command() =>
                    {
                        if let Some((start, end)) =
                            state.cursor.selection(value)
                        {
                            clipboard
                                .write(value.select(start, end).to_string());
                        }

                        let mut editor = Editor::new(value, &mut state.cursor);
                        editor.delete();

                        let message = (on_input)(editor.contents());
                        shell.publish(message);
                    }
                    keyboard::KeyCode::V => {
                        if state.keyboard_modifiers.command() {
                            let content = match state.is_pasting.take() {
                                Some(content) => content,
                                None => {
                                    let content: String = clipboard
                                        .read()
                                        .unwrap_or_default()
                                        .chars()
                                        .filter(|c| !c.is_control())
                                        .collect();

                                    Value::new(&content)
                                }
                            };

                            let mut editor =
                                Editor::new(value, &mut state.cursor);

                            editor.paste(content.clone());

                            let message = if let Some(paste) = &on_paste {
                                (paste)(editor.contents())
                            } else {
                                (on_input)(editor.contents())
                            };
                            shell.publish(message);

                            state.is_pasting = Some(content);
                        } else {
                            state.is_pasting = None;
                        }
                    }
                    keyboard::KeyCode::A
                        if state.keyboard_modifiers.command() =>
                    {
                        state.cursor.select_all(value);
                    }
                    keyboard::KeyCode::Escape => {
                        state.is_focused = None;
                        state.is_dragging = false;
                        state.is_pasting = None;

                        state.keyboard_modifiers =
                            keyboard::Modifiers::default();
                    }
                    keyboard::KeyCode::Tab
                    | keyboard::KeyCode::Up
                    | keyboard::KeyCode::Down => {
                        return event::Status::Ignored;
                    }
                    _ => {}
                }

                return event::Status::Captured;
            }
        }
        Event::Keyboard(keyboard::Event::KeyReleased { key_code, .. }) => {
            if state.is_focused.is_some() {
                match key_code {
                    keyboard::KeyCode::V => {
                        state.is_pasting = None;
                    }
                    keyboard::KeyCode::Tab
                    | keyboard::KeyCode::Up
                    | keyboard::KeyCode::Down => {
                        return event::Status::Ignored;
                    }
                    _ => {}
                }

                return event::Status::Captured;
            } else {
                state.is_pasting = None;
            }
        }
        Event::Keyboard(keyboard::Event::ModifiersChanged(modifiers)) => {
            state.keyboard_modifiers = modifiers;
        }
        Event::Window(window::Event::RedrawRequested(now)) => {
            if let Some(focus) = &mut state.is_focused {
                focus.now = now;

                let millis_until_redraw = CURSOR_BLINK_INTERVAL_MILLIS
                    - (now - focus.updated_at).as_millis()
                        % CURSOR_BLINK_INTERVAL_MILLIS;

                shell.request_redraw(window::RedrawRequest::At(
                    now + Duration::from_millis(millis_until_redraw as u64),
                ));
            }
        }
        Event::Keyboard(keyboard::Event::IMECommit(text)) => {
            if state.is_pasting.is_none()
                && !state.keyboard_modifiers.command()
                && !is_secure
                && state.is_focused.is_some()
                && state.ime_state.is_some()
            {
                let mut editor = Editor::new(value, &mut state.cursor);

                for ch in text.chars() {
                    editor.insert(ch);
                }

                let message = (on_change)(editor.contents());
                shell.publish(message);
                #[cfg(target_os = "macos")]
                {
                    let text_bounds =
                        layout.children().next().unwrap().bounds();
                    let size = size.unwrap_or_else(|| renderer.default_size());

                    let width = renderer.measure_width(
                        &editor.contents(),
                        size,
                        font.clone(),
                    );
                    let (x, y) = (
                        (text_bounds.x + width) as i32,
                        (text_bounds.y) as i32 + size as i32,
                    );
                    ime.set_ime_position_with_reenable(x, y);
                }
                state.ime_state = None;
                return event::Status::Captured;
            }
        }

        Event::Keyboard(keyboard::Event::IMEEnabled) => {
            if state.is_focused.is_some() {
                let _ = state.ime_state.replace(IMEState::default());
                return event::Status::Captured;
            }
        }
        Event::Keyboard(keyboard::Event::IMEPreedit(text, range)) => {
            if state.is_focused.is_none() || is_secure {
                return event::Status::Ignored;
            }
            // calcurate where we need to place candidate window.
            let text_bounds = layout.children().next().unwrap().bounds();
            let size = size.unwrap_or_else(|| renderer.default_size());

            let chars_from_left = state.cursor.start(value);

            let before_preedit_text = value
                .to_string()
                .chars()
                .take(chars_from_left)
                .fold(String::new(), |mut buffer, ch| {
                    buffer.push(ch);
                    buffer
                });

            let position = renderer.measure_width(
                &(before_preedit_text + &text),
                size,
                font.clone(),
            );

            if let Some(ime_state) = state.ime_state.as_mut() {
                ime_state.set_event(text, range);
            } else {
                let mut new_state = IMEState::default();
                new_state.set_event(text, range);
                let _ = state.ime_state.replace(new_state);
            }

            let position = (
                (text_bounds.x + position) as i32,
                (text_bounds.y) as i32 + size as i32,
            );
            ime.set_ime_position(position.0, position.1);

            return event::Status::Captured;
        }
        _ => {}
    }

    event::Status::Ignored
}

/// Draws the [`TextInput`] with the given [`Renderer`], overriding its
/// [`Value`] if provided.
///
/// [`Renderer`]: text::Renderer
pub fn draw<Renderer>(
    renderer: &mut Renderer,
    theme: &Renderer::Theme,
    layout: Layout<'_>,
    cursor_position: Point,
    state: &State,
    value: &Value,
    placeholder: &str,
    size: Option<f32>,
    font: &Renderer::Font,
    is_disabled: bool,
    is_secure: bool,
    icon: Option<&Icon<Renderer::Font>>,
    style: &<Renderer::Theme as StyleSheet>::Style,
) where
    Renderer: text::Renderer,
    Renderer::Theme: StyleSheet,
{
    let secure_value = is_secure.then(|| value.secure());
    let value = secure_value.as_ref().unwrap_or(value);

    let bounds = layout.bounds();

    let mut children_layout = layout.children();
    let text_bounds = children_layout.next().unwrap().bounds();

    let is_mouse_over = bounds.contains(cursor_position);

    let appearance = if is_disabled {
        theme.disabled(style)
    } else if state.is_focused() {
        theme.focused(style)
    } else if is_mouse_over {
        theme.hovered(style)
    } else {
        theme.active(style)
    };

    renderer.fill_quad(
        renderer::Quad {
            bounds,
            border_radius: appearance.border_radius.into(),
            border_width: appearance.border_width,
            border_color: appearance.border_color,
        },
        appearance.background,
    );

    if let Some(icon) = icon {
        let icon_layout = children_layout.next().unwrap();

        renderer.fill_text(Text {
            content: &icon.code_point.to_string(),
            size: icon.size.unwrap_or_else(|| renderer.default_size()),
            font: icon.font.clone(),
            color: appearance.icon_color,
            bounds: Rectangle {
                y: text_bounds.center_y(),
                ..icon_layout.bounds()
            },
            horizontal_alignment: alignment::Horizontal::Left,
            vertical_alignment: alignment::Vertical::Center,
        });
    }

    let text = value.to_string();
    let size = size.unwrap_or_else(|| renderer.default_size());

    let color = if text.is_empty()
        && state
            .ime_state
            .as_ref()
            .map_or(true, |state| state.preedit_text().is_empty())
    {
        theme.placeholder_color(style)
    } else {
        theme.value_color(style)
    };

    let (render_text, before_preedit_text) = if let Some(ime_state) =
        state.ime_state.as_ref()
    {
        let mut text = text;
        let chars_from_left = state.cursor.start(value);
        let before_preedit_text = text.chars().take(chars_from_left).fold(
            String::new(),
            |mut buffer, ch| {
                buffer.push(ch);
                buffer
            },
        );

        text.insert_str(before_preedit_text.len(), ime_state.preedit_text());

        (text, before_preedit_text)
    } else if text.is_empty() {
        (placeholder.to_owned(), String::new())
    } else {
        (text.clone(), text)
    };
    // display preedit text and exist text concated.
    // cursor position need to concated also.

    let (preedit_cursor_index, preedit_value) =
        if let Some(ime_state) = state.ime_state.as_ref() {
            (
                ime_state.before_cursor_text().chars().count(),
                Value::new(ime_state.preedit_text()),
            )
        } else {
            (0, Value::new(""))
        };

    let mut value = value.clone();

    value.insert_many(state.cursor.start(&value), preedit_value);

    let text_width = renderer.measure_width(&render_text, size, font.clone());

    let (cursor, offset) = if let Some(focus) = &state.is_focused {
        match state.cursor.state(&value) {
            cursor::State::Index(position) => {
                let (text_value_width, offset) =
                    measure_cursor_and_scroll_offset(
                        renderer,
                        text_bounds,
                        &value,
                        size,
                        position + preedit_cursor_index,
                        font.clone(),
                    );

                let is_cursor_visible = ((focus.now - focus.updated_at)
                    .as_millis()
                    / CURSOR_BLINK_INTERVAL_MILLIS)
                    % 2
                    == 0;

                let cursor = if is_cursor_visible {
                    Some((
                        renderer::Quad {
                            bounds: Rectangle {
                                x: text_bounds.x + text_value_width,
                                y: text_bounds.y,
                                width: 1.0,
                                height: text_bounds.height,
                            },
                            border_radius: 0.0.into(),
                            border_width: 0.0,
                            border_color: Color::TRANSPARENT,
                        },
                        theme.value_color(style),
                    ))
                } else {
                    None
                };

                (cursor, offset)
            }
            cursor::State::Selection { start, end } => {
                let left = start.min(end);
                let right = end.max(start);

                let (left_position, left_offset) =
                    measure_cursor_and_scroll_offset(
                        renderer,
                        text_bounds,
                        &value,
                        size,
                        left + preedit_cursor_index,
                        font.clone(),
                    );

                let (right_position, right_offset) =
                    measure_cursor_and_scroll_offset(
                        renderer,
                        text_bounds,
                        &value,
                        size,
                        right + preedit_cursor_index,
                        font.clone(),
                    );

                let width = right_position - left_position;

                (
                    Some((
                        renderer::Quad {
                            bounds: Rectangle {
                                x: text_bounds.x + left_position,
                                y: text_bounds.y,
                                width,
                                height: text_bounds.height,
                            },
                            border_radius: 0.0.into(),
                            border_width: 0.0,
                            border_color: Color::TRANSPARENT,
                        },
                        theme.selection_color(style),
                    )),
                    if end == right {
                        right_offset
                    } else {
                        left_offset
                    },
                )
            }
        }
    } else {
        (None, 0.0)
    };

    let render = |renderer: &mut Renderer| {
        // ime mode should not paint selection.

<<<<<<< HEAD
        let fill_text = Text {
            content: &render_text,
=======
        renderer.fill_text(Text {
            content: if text.is_empty() { placeholder } else { &text },
            color: if text.is_empty() {
                theme.placeholder_color(style)
            } else if is_disabled {
                theme.disabled_color(style)
            } else {
                theme.value_color(style)
            },
            font: font.clone(),
>>>>>>> 99fc717b
            bounds: Rectangle {
                y: text_bounds.center_y(),
                width: f32::INFINITY,
                ..text_bounds
            },
            size,
            color,
            font: font.clone(),
            horizontal_alignment: alignment::Horizontal::Left,
            vertical_alignment: alignment::Vertical::Center,
        };
        if let Some(ime_state) = state.ime_state.as_ref() {
            // draw under line.

            let before_preedit_text_width = renderer.measure_width(
                &before_preedit_text,
                size,
                font.clone(),
            );

            let splits = ime_state.split_to_pieces();

            let _ = splits.iter().enumerate().fold(
                text_bounds.x + before_preedit_text_width,
                |offset, (idx, t)| {
                    if let Some(t) = t {
                        let width =
                            renderer.measure_width(t, size, font.clone());
                        let quad = renderer::Quad {
                            bounds: Rectangle {
                                x: offset,
                                y: if idx == 1 {
                                    text_bounds.y + size - 2.0
                                } else {
                                    text_bounds.y + size
                                },
                                width,
                                height: if idx == 1 { 3.0 } else { 1.0 },
                            },
                            border_radius: 0.0.into(),
                            border_width: 0.0,
                            border_color: Color::default(),
                        };
                        renderer.fill_quad(quad, theme.value_color(style));
                        width + offset
                    } else {
                        offset
                    }
                },
            );
        }

        if let Some((cursor, color)) = cursor {
            renderer.fill_quad(cursor, color);
        }
        renderer.fill_text(fill_text);
    };

    if text_width > text_bounds.width {
        renderer.with_layer(text_bounds, |renderer| {
            renderer.with_translation(Vector::new(-offset, 0.0), render)
        });
    } else {
        render(renderer);
    }
}

/// Computes the current [`mouse::Interaction`] of the [`TextInput`].
pub fn mouse_interaction(
    layout: Layout<'_>,
    cursor_position: Point,
    is_disabled: bool,
) -> mouse::Interaction {
    if layout.bounds().contains(cursor_position) {
        if is_disabled {
            mouse::Interaction::NotAllowed
        } else {
            mouse::Interaction::Text
        }
    } else {
        mouse::Interaction::default()
    }
}

/// The state of a [`TextInput`].
#[derive(Debug, Default, Clone)]
pub struct State {
    is_focused: Option<Focus>,
    is_dragging: bool,
    is_pasting: Option<Value>,
    last_click: Option<mouse::Click>,
    cursor: Cursor,
    keyboard_modifiers: keyboard::Modifiers,
    ime_state: Option<IMEState>,
    // TODO: Add stateful horizontal scrolling offset
}

#[derive(Debug, Clone, Copy)]
struct Focus {
    updated_at: Instant,
    now: Instant,
}

impl State {
    /// Creates a new [`State`], representing an unfocused [`TextInput`].
    pub fn new() -> Self {
        Self::default()
    }

    /// Creates a new [`State`], representing a focused [`TextInput`].
    pub fn focused() -> Self {
        Self {
            is_focused: None,
            is_dragging: false,
            is_pasting: None,
            last_click: None,
            cursor: Cursor::default(),
            keyboard_modifiers: keyboard::Modifiers::default(),
            ime_state: None,
        }
    }

    /// Returns whether the [`TextInput`] is currently focused or not.
    pub fn is_focused(&self) -> bool {
        self.is_focused.is_some()
    }

    /// Returns the [`Cursor`] of the [`TextInput`].
    pub fn cursor(&self) -> Cursor {
        self.cursor
    }

    /// Focuses the [`TextInput`].
    pub fn focus(&mut self) {
        let now = Instant::now();

        self.is_focused = Some(Focus {
            updated_at: now,
            now,
        });

        self.move_cursor_to_end();
    }

    /// Unfocuses the [`TextInput`].
    pub fn unfocus(&mut self) {
        self.is_focused = None;
    }

    /// Moves the [`Cursor`] of the [`TextInput`] to the front of the input text.
    pub fn move_cursor_to_front(&mut self) {
        self.cursor.move_to(0);
    }

    /// Moves the [`Cursor`] of the [`TextInput`] to the end of the input text.
    pub fn move_cursor_to_end(&mut self) {
        self.cursor.move_to(usize::MAX);
    }

    /// Moves the [`Cursor`] of the [`TextInput`] to an arbitrary location.
    pub fn move_cursor_to(&mut self, position: usize) {
        self.cursor.move_to(position);
    }

    /// Selects all the content of the [`TextInput`].
    pub fn select_all(&mut self) {
        self.cursor.select_range(0, usize::MAX);
    }
}

impl operation::Focusable for State {
    fn is_focused(&self) -> bool {
        State::is_focused(self)
    }

    fn focus(&mut self) {
        State::focus(self)
    }

    fn unfocus(&mut self) {
        State::unfocus(self)
    }
}

impl operation::TextInput for State {
    fn move_cursor_to_front(&mut self) {
        State::move_cursor_to_front(self)
    }

    fn move_cursor_to_end(&mut self) {
        State::move_cursor_to_end(self)
    }

    fn move_cursor_to(&mut self, position: usize) {
        State::move_cursor_to(self, position)
    }

    fn select_all(&mut self) {
        State::select_all(self)
    }
}

mod platform {
    use crate::keyboard;

    pub fn is_jump_modifier_pressed(modifiers: keyboard::Modifiers) -> bool {
        if cfg!(target_os = "macos") {
            modifiers.alt()
        } else {
            modifiers.control()
        }
    }
}

fn offset<Renderer>(
    renderer: &Renderer,
    text_bounds: Rectangle,
    font: Renderer::Font,
    size: f32,
    value: &Value,
    state: &State,
) -> f32
where
    Renderer: text::Renderer,
{
    if state.is_focused() {
        let cursor = state.cursor();

        let focus_position = match cursor.state(value) {
            cursor::State::Index(i) => i,
            cursor::State::Selection { end, .. } => end,
        };

        let (_, offset) = measure_cursor_and_scroll_offset(
            renderer,
            text_bounds,
            value,
            size,
            focus_position,
            font,
        );

        offset
    } else {
        0.0
    }
}

fn measure_cursor_and_scroll_offset<Renderer>(
    renderer: &Renderer,
    text_bounds: Rectangle,
    value: &Value,
    size: f32,
    cursor_index: usize,
    font: Renderer::Font,
) -> (f32, f32)
where
    Renderer: text::Renderer,
{
    let text_before_cursor = value.until(cursor_index).to_string();

    let text_value_width =
        renderer.measure_width(&text_before_cursor, size, font);

    let offset = ((text_value_width + 5.0) - text_bounds.width).max(0.0);

    (text_value_width, offset)
}

/// Computes the position of the text cursor at the given X coordinate of
/// a [`TextInput`].
fn find_cursor_position<Renderer>(
    renderer: &Renderer,
    text_bounds: Rectangle,
    font: Renderer::Font,
    size: Option<f32>,
    value: &Value,
    state: &State,
    x: f32,
) -> Option<usize>
where
    Renderer: text::Renderer,
{
    let size = size.unwrap_or_else(|| renderer.default_size());

    let offset =
        offset(renderer, text_bounds, font.clone(), size, value, state);

    renderer
        .hit_test(
            &value.to_string(),
            size,
            font,
            Size::INFINITY,
            Point::new(x + offset, text_bounds.height / 2.0),
            true,
        )
        .map(text::Hit::cursor)
}

const CURSOR_BLINK_INTERVAL_MILLIS: u128 = 500;<|MERGE_RESOLUTION|>--- conflicted
+++ resolved
@@ -537,17 +537,11 @@
     match event {
         Event::Mouse(mouse::Event::ButtonPressed(mouse::Button::Left))
         | Event::Touch(touch::Event::FingerPressed { .. }) => {
-<<<<<<< HEAD
-            let is_clicked = layout.bounds().contains(cursor_position);
+            let is_clicked =
+                layout.bounds().contains(cursor_position) && on_input.is_some();
             // if gain focus enable ime
             let focus_gained = state.is_focused.is_none() && is_clicked;
             let focus_lost = state.is_focused.is_some() && !is_clicked;
-=======
-            let state = state();
-            let is_clicked =
-                layout.bounds().contains(cursor_position) && on_input.is_some();
-
->>>>>>> 99fc717b
             state.is_focused = if is_clicked {
                 state.is_focused.or_else(|| {
                     let now = Instant::now();
@@ -1250,10 +1244,6 @@
     let render = |renderer: &mut Renderer| {
         // ime mode should not paint selection.
 
-<<<<<<< HEAD
-        let fill_text = Text {
-            content: &render_text,
-=======
         renderer.fill_text(Text {
             content: if text.is_empty() { placeholder } else { &text },
             color: if text.is_empty() {
@@ -1264,7 +1254,6 @@
                 theme.value_color(style)
             },
             font: font.clone(),
->>>>>>> 99fc717b
             bounds: Rectangle {
                 y: text_bounds.center_y(),
                 width: f32::INFINITY,
