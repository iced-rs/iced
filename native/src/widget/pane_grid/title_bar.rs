use crate::event::{self, Event};
use crate::mouse;
use crate::overlay;
use crate::renderer;
use crate::widget::container;
<<<<<<< HEAD
use crate::widget::Tree;
use crate::{layout, IME};
=======
use crate::widget::{self, Tree};
>>>>>>> 23364bc4
use crate::{
    Clipboard, Element, Layout, Padding, Point, Rectangle, Shell, Size,
};

/// The title bar of a [`Pane`].
///
/// [`Pane`]: crate::widget::pane_grid::Pane
#[allow(missing_debug_implementations)]
pub struct TitleBar<'a, Message, Renderer>
where
    Renderer: crate::Renderer,
    Renderer::Theme: container::StyleSheet,
{
    content: Element<'a, Message, Renderer>,
    controls: Option<Element<'a, Message, Renderer>>,
    padding: Padding,
    always_show_controls: bool,
    style: <Renderer::Theme as container::StyleSheet>::Style,
}

impl<'a, Message, Renderer> TitleBar<'a, Message, Renderer>
where
    Renderer: crate::Renderer,
    Renderer::Theme: container::StyleSheet,
{
    /// Creates a new [`TitleBar`] with the given content.
    pub fn new<E>(content: E) -> Self
    where
        E: Into<Element<'a, Message, Renderer>>,
    {
        Self {
            content: content.into(),
            controls: None,
            padding: Padding::ZERO,
            always_show_controls: false,
            style: Default::default(),
        }
    }

    /// Sets the controls of the [`TitleBar`].
    pub fn controls(
        mut self,
        controls: impl Into<Element<'a, Message, Renderer>>,
    ) -> Self {
        self.controls = Some(controls.into());
        self
    }

    /// Sets the [`Padding`] of the [`TitleBar`].
    pub fn padding<P: Into<Padding>>(mut self, padding: P) -> Self {
        self.padding = padding.into();
        self
    }

    /// Sets the style of the [`TitleBar`].
    pub fn style(
        mut self,
        style: impl Into<<Renderer::Theme as container::StyleSheet>::Style>,
    ) -> Self {
        self.style = style.into();
        self
    }

    /// Sets whether or not the [`controls`] attached to this [`TitleBar`] are
    /// always visible.
    ///
    /// By default, the controls are only visible when the [`Pane`] of this
    /// [`TitleBar`] is hovered.
    ///
    /// [`controls`]: Self::controls
    /// [`Pane`]: crate::widget::pane_grid::Pane
    pub fn always_show_controls(mut self) -> Self {
        self.always_show_controls = true;
        self
    }
}

impl<'a, Message, Renderer> TitleBar<'a, Message, Renderer>
where
    Renderer: crate::Renderer,
    Renderer::Theme: container::StyleSheet,
{
    pub(super) fn state(&self) -> Tree {
        let children = if let Some(controls) = self.controls.as_ref() {
            vec![Tree::new(&self.content), Tree::new(controls)]
        } else {
            vec![Tree::new(&self.content), Tree::empty()]
        };

        Tree {
            children,
            ..Tree::empty()
        }
    }

    pub(super) fn diff(&self, tree: &mut Tree) {
        if tree.children.len() == 2 {
            if let Some(controls) = self.controls.as_ref() {
                tree.children[1].diff(controls);
            }

            tree.children[0].diff(&self.content);
        } else {
            *tree = self.state();
        }
    }

    /// Draws the [`TitleBar`] with the provided [`Renderer`] and [`Layout`].
    ///
    /// [`Renderer`]: crate::Renderer
    pub fn draw(
        &self,
        tree: &Tree,
        renderer: &mut Renderer,
        theme: &Renderer::Theme,
        inherited_style: &renderer::Style,
        layout: Layout<'_>,
        cursor_position: Point,
        viewport: &Rectangle,
        show_controls: bool,
    ) {
        use container::StyleSheet;

        let bounds = layout.bounds();
        let style = theme.appearance(&self.style);
        let inherited_style = renderer::Style {
            text_color: style.text_color.unwrap_or(inherited_style.text_color),
        };

        container::draw_background(renderer, &style, bounds);

        let mut children = layout.children();
        let padded = children.next().unwrap();

        let mut children = padded.children();
        let title_layout = children.next().unwrap();
        let mut show_title = true;

        if let Some(controls) = &self.controls {
            if show_controls || self.always_show_controls {
                let controls_layout = children.next().unwrap();
                if title_layout.bounds().width + controls_layout.bounds().width
                    > padded.bounds().width
                {
                    show_title = false;
                }

                controls.as_widget().draw(
                    &tree.children[1],
                    renderer,
                    theme,
                    &inherited_style,
                    controls_layout,
                    cursor_position,
                    viewport,
                );
            }
        }

        if show_title {
            self.content.as_widget().draw(
                &tree.children[0],
                renderer,
                theme,
                &inherited_style,
                title_layout,
                cursor_position,
                viewport,
            );
        }
    }

    /// Returns whether the mouse cursor is over the pick area of the
    /// [`TitleBar`] or not.
    ///
    /// The whole [`TitleBar`] is a pick area, except its controls.
    pub fn is_over_pick_area(
        &self,
        layout: Layout<'_>,
        cursor_position: Point,
    ) -> bool {
        if layout.bounds().contains(cursor_position) {
            let mut children = layout.children();
            let padded = children.next().unwrap();
            let mut children = padded.children();
            let title_layout = children.next().unwrap();

            if self.controls.is_some() {
                let controls_layout = children.next().unwrap();

                if title_layout.bounds().width + controls_layout.bounds().width
                    > padded.bounds().width
                {
                    !controls_layout.bounds().contains(cursor_position)
                } else {
                    !controls_layout.bounds().contains(cursor_position)
                        && !title_layout.bounds().contains(cursor_position)
                }
            } else {
                !title_layout.bounds().contains(cursor_position)
            }
        } else {
            false
        }
    }

    pub(crate) fn layout(
        &self,
        renderer: &Renderer,
        limits: &layout::Limits,
    ) -> layout::Node {
        let limits = limits.pad(self.padding);
        let max_size = limits.max();

        let title_layout = self
            .content
            .as_widget()
            .layout(renderer, &layout::Limits::new(Size::ZERO, max_size));

        let title_size = title_layout.size();

        let mut node = if let Some(controls) = &self.controls {
            let mut controls_layout = controls
                .as_widget()
                .layout(renderer, &layout::Limits::new(Size::ZERO, max_size));

            let controls_size = controls_layout.size();
            let space_before_controls = max_size.width - controls_size.width;

            let height = title_size.height.max(controls_size.height);

            controls_layout.move_to(Point::new(space_before_controls, 0.0));

            layout::Node::with_children(
                Size::new(max_size.width, height),
                vec![title_layout, controls_layout],
            )
        } else {
            layout::Node::with_children(
                Size::new(max_size.width, title_size.height),
                vec![title_layout],
            )
        };

        node.move_to(Point::new(
            self.padding.left.into(),
            self.padding.top.into(),
        ));

        layout::Node::with_children(node.size().pad(self.padding), vec![node])
    }

    pub(crate) fn operate(
        &self,
        tree: &mut Tree,
        layout: Layout<'_>,
        operation: &mut dyn widget::Operation<Message>,
    ) {
        let mut children = layout.children();
        let padded = children.next().unwrap();

        let mut children = padded.children();
        let title_layout = children.next().unwrap();
        let mut show_title = true;

        if let Some(controls) = &self.controls {
            let controls_layout = children.next().unwrap();

            if title_layout.bounds().width + controls_layout.bounds().width
                > padded.bounds().width
            {
                show_title = false;
            }

            controls.as_widget().operate(
                &mut tree.children[1],
                controls_layout,
                operation,
            )
        };

        if show_title {
            self.content.as_widget().operate(
                &mut tree.children[0],
                title_layout,
                operation,
            )
        }
    }

    pub(crate) fn on_event(
        &mut self,
        tree: &mut Tree,
        event: Event,
        layout: Layout<'_>,
        cursor_position: Point,
        renderer: &Renderer,
        clipboard: &mut dyn Clipboard,
        ime: &dyn IME,
        shell: &mut Shell<'_, Message>,
    ) -> event::Status {
        let mut children = layout.children();
        let padded = children.next().unwrap();

        let mut children = padded.children();
        let title_layout = children.next().unwrap();
        let mut show_title = true;

        let control_status = if let Some(controls) = &mut self.controls {
            let controls_layout = children.next().unwrap();
            if title_layout.bounds().width + controls_layout.bounds().width
                > padded.bounds().width
            {
                show_title = false;
            }

            controls.as_widget_mut().on_event(
                &mut tree.children[1],
                event.clone(),
                controls_layout,
                cursor_position,
                renderer,
                clipboard,
                ime,
                shell,
            )
        } else {
            event::Status::Ignored
        };

        let title_status = if show_title {
            self.content.as_widget_mut().on_event(
                &mut tree.children[0],
                event,
                title_layout,
                cursor_position,
                renderer,
                clipboard,
                ime,
                shell,
            )
        } else {
            event::Status::Ignored
        };

        control_status.merge(title_status)
    }

    pub(crate) fn mouse_interaction(
        &self,
        tree: &Tree,
        layout: Layout<'_>,
        cursor_position: Point,
        viewport: &Rectangle,
        renderer: &Renderer,
    ) -> mouse::Interaction {
        let mut children = layout.children();
        let padded = children.next().unwrap();

        let mut children = padded.children();
        let title_layout = children.next().unwrap();

        let title_interaction = self.content.as_widget().mouse_interaction(
            &tree.children[0],
            title_layout,
            cursor_position,
            viewport,
            renderer,
        );

        if let Some(controls) = &self.controls {
            let controls_layout = children.next().unwrap();
            let controls_interaction = controls.as_widget().mouse_interaction(
                &tree.children[1],
                controls_layout,
                cursor_position,
                viewport,
                renderer,
            );

            if title_layout.bounds().width + controls_layout.bounds().width
                > padded.bounds().width
            {
                controls_interaction
            } else {
                controls_interaction.max(title_interaction)
            }
        } else {
            title_interaction
        }
    }

    pub(crate) fn overlay<'b>(
        &'b self,
        tree: &'b mut Tree,
        layout: Layout<'_>,
        renderer: &Renderer,
    ) -> Option<overlay::Element<'b, Message, Renderer>> {
        let mut children = layout.children();
        let padded = children.next()?;

        let mut children = padded.children();
        let title_layout = children.next()?;

        let Self {
            content, controls, ..
        } = self;

        let mut states = tree.children.iter_mut();
        let title_state = states.next().unwrap();
        let controls_state = states.next().unwrap();

        content
            .as_widget()
            .overlay(title_state, title_layout, renderer)
            .or_else(move || {
                controls.as_ref().and_then(|controls| {
                    let controls_layout = children.next()?;

                    controls.as_widget().overlay(
                        controls_state,
                        controls_layout,
                        renderer,
                    )
                })
            })
    }
}<|MERGE_RESOLUTION|>--- conflicted
+++ resolved
@@ -3,12 +3,8 @@
 use crate::overlay;
 use crate::renderer;
 use crate::widget::container;
-<<<<<<< HEAD
-use crate::widget::Tree;
+use crate::widget::{self, Tree};
 use crate::{layout, IME};
-=======
-use crate::widget::{self, Tree};
->>>>>>> 23364bc4
 use crate::{
     Clipboard, Element, Layout, Padding, Point, Rectangle, Shell, Size,
 };
