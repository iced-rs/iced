use crate::event::{self, Event};
use crate::mouse;
use crate::overlay;
use crate::renderer;
use crate::widget::container;
use crate::widget::pane_grid::{Draggable, TitleBar};
<<<<<<< HEAD
use crate::widget::Tree;
use crate::{layout, IME};
=======
use crate::widget::{self, Tree};
>>>>>>> 23364bc4
use crate::{Clipboard, Element, Layout, Point, Rectangle, Shell, Size};

/// The content of a [`Pane`].
///
/// [`Pane`]: crate::widget::pane_grid::Pane
#[allow(missing_debug_implementations)]
pub struct Content<'a, Message, Renderer>
where
    Renderer: crate::Renderer,
    Renderer::Theme: container::StyleSheet,
{
    title_bar: Option<TitleBar<'a, Message, Renderer>>,
    body: Element<'a, Message, Renderer>,
    style: <Renderer::Theme as container::StyleSheet>::Style,
}

impl<'a, Message, Renderer> Content<'a, Message, Renderer>
where
    Renderer: crate::Renderer,
    Renderer::Theme: container::StyleSheet,
{
    /// Creates a new [`Content`] with the provided body.
    pub fn new(body: impl Into<Element<'a, Message, Renderer>>) -> Self {
        Self {
            title_bar: None,
            body: body.into(),
            style: Default::default(),
        }
    }

    /// Sets the [`TitleBar`] of this [`Content`].
    pub fn title_bar(
        mut self,
        title_bar: TitleBar<'a, Message, Renderer>,
    ) -> Self {
        self.title_bar = Some(title_bar);
        self
    }

    /// Sets the style of the [`Content`].
    pub fn style(
        mut self,
        style: impl Into<<Renderer::Theme as container::StyleSheet>::Style>,
    ) -> Self {
        self.style = style.into();
        self
    }
}

impl<'a, Message, Renderer> Content<'a, Message, Renderer>
where
    Renderer: crate::Renderer,
    Renderer::Theme: container::StyleSheet,
{
    pub(super) fn state(&self) -> Tree {
        let children = if let Some(title_bar) = self.title_bar.as_ref() {
            vec![Tree::new(&self.body), title_bar.state()]
        } else {
            vec![Tree::new(&self.body), Tree::empty()]
        };

        Tree {
            children,
            ..Tree::empty()
        }
    }

    pub(super) fn diff(&self, tree: &mut Tree) {
        if tree.children.len() == 2 {
            if let Some(title_bar) = self.title_bar.as_ref() {
                title_bar.diff(&mut tree.children[1]);
            }

            tree.children[0].diff(&self.body);
        } else {
            *tree = self.state();
        }
    }

    /// Draws the [`Content`] with the provided [`Renderer`] and [`Layout`].
    ///
    /// [`Renderer`]: crate::Renderer
    pub fn draw(
        &self,
        tree: &Tree,
        renderer: &mut Renderer,
        theme: &Renderer::Theme,
        style: &renderer::Style,
        layout: Layout<'_>,
        cursor_position: Point,
        viewport: &Rectangle,
    ) {
        use container::StyleSheet;

        let bounds = layout.bounds();

        {
            let style = theme.appearance(&self.style);

            container::draw_background(renderer, &style, bounds);
        }

        if let Some(title_bar) = &self.title_bar {
            let mut children = layout.children();
            let title_bar_layout = children.next().unwrap();
            let body_layout = children.next().unwrap();

            let show_controls = bounds.contains(cursor_position);

            self.body.as_widget().draw(
                &tree.children[0],
                renderer,
                theme,
                style,
                body_layout,
                cursor_position,
                viewport,
            );

            title_bar.draw(
                &tree.children[1],
                renderer,
                theme,
                style,
                title_bar_layout,
                cursor_position,
                viewport,
                show_controls,
            );
        } else {
            self.body.as_widget().draw(
                &tree.children[0],
                renderer,
                theme,
                style,
                layout,
                cursor_position,
                viewport,
            );
        }
    }

    pub(crate) fn layout(
        &self,
        renderer: &Renderer,
        limits: &layout::Limits,
    ) -> layout::Node {
        if let Some(title_bar) = &self.title_bar {
            let max_size = limits.max();

            let title_bar_layout = title_bar
                .layout(renderer, &layout::Limits::new(Size::ZERO, max_size));

            let title_bar_size = title_bar_layout.size();

            let mut body_layout = self.body.as_widget().layout(
                renderer,
                &layout::Limits::new(
                    Size::ZERO,
                    Size::new(
                        max_size.width,
                        max_size.height - title_bar_size.height,
                    ),
                ),
            );

            body_layout.move_to(Point::new(0.0, title_bar_size.height));

            layout::Node::with_children(
                max_size,
                vec![title_bar_layout, body_layout],
            )
        } else {
            self.body.as_widget().layout(renderer, limits)
        }
    }

    pub(crate) fn operate(
        &self,
        tree: &mut Tree,
        layout: Layout<'_>,
        operation: &mut dyn widget::Operation<Message>,
    ) {
        let body_layout = if let Some(title_bar) = &self.title_bar {
            let mut children = layout.children();

            title_bar.operate(
                &mut tree.children[1],
                children.next().unwrap(),
                operation,
            );

            children.next().unwrap()
        } else {
            layout
        };

        self.body.as_widget().operate(
            &mut tree.children[0],
            body_layout,
            operation,
        );
    }

    pub(crate) fn on_event(
        &mut self,
        tree: &mut Tree,
        event: Event,
        layout: Layout<'_>,
        cursor_position: Point,
        renderer: &Renderer,
        clipboard: &mut dyn Clipboard,
        ime: &dyn IME,
        shell: &mut Shell<'_, Message>,
        is_picked: bool,
    ) -> event::Status {
        let mut event_status = event::Status::Ignored;

        let body_layout = if let Some(title_bar) = &mut self.title_bar {
            let mut children = layout.children();

            event_status = title_bar.on_event(
                &mut tree.children[1],
                event.clone(),
                children.next().unwrap(),
                cursor_position,
                renderer,
                clipboard,
                ime,
                shell,
            );

            children.next().unwrap()
        } else {
            layout
        };

        let body_status = if is_picked {
            event::Status::Ignored
        } else {
            self.body.as_widget_mut().on_event(
                &mut tree.children[0],
                event,
                body_layout,
                cursor_position,
                renderer,
                clipboard,
                ime,
                shell,
            )
        };

        event_status.merge(body_status)
    }

    pub(crate) fn mouse_interaction(
        &self,
        tree: &Tree,
        layout: Layout<'_>,
        cursor_position: Point,
        viewport: &Rectangle,
        renderer: &Renderer,
        drag_enabled: bool,
    ) -> mouse::Interaction {
        let (body_layout, title_bar_interaction) =
            if let Some(title_bar) = &self.title_bar {
                let mut children = layout.children();
                let title_bar_layout = children.next().unwrap();

                let is_over_pick_area = title_bar
                    .is_over_pick_area(title_bar_layout, cursor_position);

                if is_over_pick_area && drag_enabled {
                    return mouse::Interaction::Grab;
                }

                let mouse_interaction = title_bar.mouse_interaction(
                    &tree.children[1],
                    title_bar_layout,
                    cursor_position,
                    viewport,
                    renderer,
                );

                (children.next().unwrap(), mouse_interaction)
            } else {
                (layout, mouse::Interaction::default())
            };

        self.body
            .as_widget()
            .mouse_interaction(
                &tree.children[0],
                body_layout,
                cursor_position,
                viewport,
                renderer,
            )
            .max(title_bar_interaction)
    }

    pub(crate) fn overlay<'b>(
        &'b self,
        tree: &'b mut Tree,
        layout: Layout<'_>,
        renderer: &Renderer,
    ) -> Option<overlay::Element<'b, Message, Renderer>> {
        if let Some(title_bar) = self.title_bar.as_ref() {
            let mut children = layout.children();
            let title_bar_layout = children.next()?;

            let mut states = tree.children.iter_mut();
            let body_state = states.next().unwrap();
            let title_bar_state = states.next().unwrap();

            match title_bar.overlay(title_bar_state, title_bar_layout, renderer)
            {
                Some(overlay) => Some(overlay),
                None => self.body.as_widget().overlay(
                    body_state,
                    children.next()?,
                    renderer,
                ),
            }
        } else {
            self.body.as_widget().overlay(
                &mut tree.children[0],
                layout,
                renderer,
            )
        }
    }
}

impl<'a, Message, Renderer> Draggable for &Content<'a, Message, Renderer>
where
    Renderer: crate::Renderer,
    Renderer::Theme: container::StyleSheet,
{
    fn can_be_dragged_at(
        &self,
        layout: Layout<'_>,
        cursor_position: Point,
    ) -> bool {
        if let Some(title_bar) = &self.title_bar {
            let mut children = layout.children();
            let title_bar_layout = children.next().unwrap();

            title_bar.is_over_pick_area(title_bar_layout, cursor_position)
        } else {
            false
        }
    }
}

impl<'a, T, Message, Renderer> From<T> for Content<'a, Message, Renderer>
where
    T: Into<Element<'a, Message, Renderer>>,
    Renderer: crate::Renderer,
    Renderer::Theme: container::StyleSheet,
{
    fn from(element: T) -> Self {
        Self::new(element)
    }
}<|MERGE_RESOLUTION|>--- conflicted
+++ resolved
@@ -4,12 +4,8 @@
 use crate::renderer;
 use crate::widget::container;
 use crate::widget::pane_grid::{Draggable, TitleBar};
-<<<<<<< HEAD
-use crate::widget::Tree;
+use crate::widget::{self, Tree};
 use crate::{layout, IME};
-=======
-use crate::widget::{self, Tree};
->>>>>>> 23364bc4
 use crate::{Clipboard, Element, Layout, Point, Rectangle, Shell, Size};
 
 /// The content of a [`Pane`].
