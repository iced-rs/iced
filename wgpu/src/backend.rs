use crate::core::{Color, Size, Transformation};
use crate::graphics::backend;
use crate::graphics::color;
use crate::graphics::Viewport;
use crate::image;
use crate::primitive::pipeline;
use crate::primitive::{self, Primitive};
use crate::quad;
use crate::text;
use crate::triangle;
use crate::{Layer, Settings};

#[cfg(feature = "tracing")]
use tracing::info_span;

use std::borrow::Cow;

/// A [`wgpu`] graphics backend for [`iced`].
///
/// [`wgpu`]: https://github.com/gfx-rs/wgpu-rs
/// [`iced`]: https://github.com/iced-rs/iced
#[allow(missing_debug_implementations)]
pub struct Backend {
    quad_pipeline: quad::Pipeline,
    text_pipeline: text::Pipeline,
    triangle_pipeline: triangle::Pipeline,
<<<<<<< HEAD
=======
    pipeline_storage: pipeline::Storage,
    #[cfg(any(feature = "image", feature = "svg"))]
>>>>>>> 49b3a714
    image_pipeline: image::Pipeline,
    pipeline_storage: pipeline::Storage,
}

impl Backend {
    /// Creates a new [`Backend`].
    pub fn new(
        _adapter: &wgpu::Adapter,
        device: &wgpu::Device,
        queue: &wgpu::Queue,
        settings: Settings,
        format: wgpu::TextureFormat,
    ) -> Self {
        let text_pipeline = text::Pipeline::new(device, queue, format);
        let quad_pipeline = quad::Pipeline::new(device, format);
        let triangle_pipeline =
            triangle::Pipeline::new(device, format, settings.antialiasing);
<<<<<<< HEAD
        let image_pipeline = image::Pipeline::new(device, format);
=======

        #[cfg(any(feature = "image", feature = "svg"))]
        let image_pipeline = {
            let backend = _adapter.get_info().backend;

            image::Pipeline::new(device, format, backend)
        };
>>>>>>> 49b3a714

        Self {
            quad_pipeline,
            text_pipeline,
            triangle_pipeline,
            image_pipeline,
            pipeline_storage: pipeline::Storage::default(),
        }
    }

    /// Draws the provided primitives in the given `TextureView`.
    ///
    /// The text provided as overlay will be rendered on top of the primitives.
    /// This is useful for rendering debug information.
    pub fn present<T: AsRef<str>>(
        &mut self,
        device: &wgpu::Device,
        queue: &wgpu::Queue,
        encoder: &mut wgpu::CommandEncoder,
        clear_color: Option<Color>,
        format: wgpu::TextureFormat,
        frame: &wgpu::TextureView,
        primitives: &[Primitive],
        viewport: &Viewport,
        overlay_text: &[T],
    ) {
        log::debug!("Drawing");
        #[cfg(feature = "tracing")]
        let _ = info_span!("Wgpu::Backend", "PRESENT").entered();

        let target_size = viewport.physical_size();
        let scale_factor = viewport.scale_factor() as f32;
        let transformation = viewport.projection();

        let mut layers = Layer::generate(primitives, viewport);

        if !overlay_text.is_empty() {
            layers.push(Layer::overlay(overlay_text, viewport));
        }

        self.prepare(
            device,
            queue,
            format,
            encoder,
            scale_factor,
            target_size,
            transformation,
            &layers,
        );

        self.render(
            device,
            encoder,
            frame,
            clear_color,
            scale_factor,
            target_size,
            &layers,
        );

        self.quad_pipeline.end_frame();
        self.text_pipeline.end_frame();
        self.triangle_pipeline.end_frame();
        self.image_pipeline.end_frame();
    }

    fn prepare(
        &mut self,
        device: &wgpu::Device,
        queue: &wgpu::Queue,
        format: wgpu::TextureFormat,
        _encoder: &mut wgpu::CommandEncoder,
        scale_factor: f32,
        target_size: Size<u32>,
        transformation: Transformation,
        layers: &[Layer<'_>],
    ) {
        for layer in layers {
            let bounds = (layer.bounds * scale_factor).snap();

            if bounds.width < 1 || bounds.height < 1 {
                continue;
            }

            if !layer.quads.is_empty() {
                self.quad_pipeline.prepare(
                    device,
                    queue,
                    &layer.quads,
                    transformation,
                    scale_factor,
                );
            }

            if !layer.meshes.is_empty() {
                let scaled =
                    transformation * Transformation::scale(scale_factor);

                self.triangle_pipeline.prepare(
                    device,
                    queue,
                    &layer.meshes,
                    scaled,
                );
            }

            if !layer.images.is_empty() {
                let scaled =
                    transformation * Transformation::scale(scale_factor);

                self.image_pipeline.prepare(
                    device,
                    queue,
                    _encoder,
                    &layer.images,
                    scaled,
                    scale_factor,
                );
            }

            if !layer.text.is_empty() {
                self.text_pipeline.prepare(
                    device,
                    queue,
                    &layer.text,
                    layer.bounds,
                    scale_factor,
                    target_size,
                );
            }

            if !layer.pipelines.is_empty() {
                for pipeline in &layer.pipelines {
                    pipeline.primitive.prepare(
                        format,
                        device,
                        queue,
                        pipeline.bounds,
                        target_size,
                        scale_factor,
                        &mut self.pipeline_storage,
                    );
                }
            }
        }
    }

    fn render(
        &mut self,
        device: &wgpu::Device,
        encoder: &mut wgpu::CommandEncoder,
        target: &wgpu::TextureView,
        clear_color: Option<Color>,
        scale_factor: f32,
        target_size: Size<u32>,
        layers: &[Layer<'_>],
    ) {
        use std::mem::ManuallyDrop;

        let mut quad_layer = 0;
        let mut triangle_layer = 0;
        let mut image_layer = 0;
        let mut text_layer = 0;

        let mut render_pass = ManuallyDrop::new(encoder.begin_render_pass(
            &wgpu::RenderPassDescriptor {
                label: Some("iced_wgpu render pass"),
                color_attachments: &[Some(wgpu::RenderPassColorAttachment {
                    view: target,
                    resolve_target: None,
                    ops: wgpu::Operations {
                        load: match clear_color {
                            Some(background_color) => wgpu::LoadOp::Clear({
                                let [r, g, b, a] =
                                    color::pack(background_color).components();

                                wgpu::Color {
                                    r: f64::from(r),
                                    g: f64::from(g),
                                    b: f64::from(b),
                                    a: f64::from(a),
                                }
                            }),
                            None => wgpu::LoadOp::Load,
                        },
                        store: wgpu::StoreOp::Store,
                    },
                })],
                depth_stencil_attachment: None,
                timestamp_writes: None,
                occlusion_query_set: None,
            },
        ));

        for layer in layers {
            let bounds = (layer.bounds * scale_factor).snap();

            if bounds.width < 1 || bounds.height < 1 {
                continue;
            }

            if !layer.quads.is_empty() {
                self.quad_pipeline.render(
                    quad_layer,
                    bounds,
                    &layer.quads,
                    &mut render_pass,
                );

                quad_layer += 1;
            }

            if !layer.meshes.is_empty() {
                let _ = ManuallyDrop::into_inner(render_pass);

                self.triangle_pipeline.render(
                    device,
                    encoder,
                    target,
                    triangle_layer,
                    target_size,
                    &layer.meshes,
                    scale_factor,
                );

                triangle_layer += 1;

                render_pass = ManuallyDrop::new(encoder.begin_render_pass(
                    &wgpu::RenderPassDescriptor {
                        label: Some("iced_wgpu render pass"),
                        color_attachments: &[Some(
                            wgpu::RenderPassColorAttachment {
                                view: target,
                                resolve_target: None,
                                ops: wgpu::Operations {
                                    load: wgpu::LoadOp::Load,
                                    store: wgpu::StoreOp::Store,
                                },
                            },
                        )],
                        depth_stencil_attachment: None,
                        timestamp_writes: None,
                        occlusion_query_set: None,
                    },
                ));
            }

            if !layer.images.is_empty() {
                self.image_pipeline.render(
                    image_layer,
                    bounds,
                    &mut render_pass,
                );

                image_layer += 1;
            }

            if !layer.text.is_empty() {
                self.text_pipeline
                    .render(text_layer, bounds, &mut render_pass);

                text_layer += 1;
            }

            if !layer.pipelines.is_empty() {
                let _ = ManuallyDrop::into_inner(render_pass);

                for pipeline in &layer.pipelines {
                    let viewport = (pipeline.viewport * scale_factor).snap();

                    if viewport.width < 1 || viewport.height < 1 {
                        continue;
                    }

                    pipeline.primitive.render(
                        &self.pipeline_storage,
                        target,
                        target_size,
                        viewport,
                        encoder,
                    );
                }

                render_pass = ManuallyDrop::new(encoder.begin_render_pass(
                    &wgpu::RenderPassDescriptor {
                        label: Some("iced_wgpu render pass"),
                        color_attachments: &[Some(
                            wgpu::RenderPassColorAttachment {
                                view: target,
                                resolve_target: None,
                                ops: wgpu::Operations {
                                    load: wgpu::LoadOp::Load,
                                    store: wgpu::StoreOp::Store,
                                },
                            },
                        )],
                        depth_stencil_attachment: None,
                        timestamp_writes: None,
                        occlusion_query_set: None,
                    },
                ));
            }
        }

        let _ = ManuallyDrop::into_inner(render_pass);
    }
}

impl crate::graphics::Backend for Backend {
    type Primitive = primitive::Custom;
}

impl backend::Text for Backend {
    fn load_font(&mut self, font: Cow<'static, [u8]>) {
        self.text_pipeline.load_font(font);
    }
}

impl backend::Image for Backend {
    fn dimensions(&self, handle: &crate::core::image::Handle) -> Size<u32> {
        self.image_pipeline.dimensions(handle)
    }
}

#[cfg(feature = "svg")]
impl backend::Svg for Backend {
    fn viewport_dimensions(
        &self,
        handle: &crate::core::svg::Handle,
    ) -> Size<u32> {
        self.image_pipeline.viewport_dimensions(handle)
    }
}<|MERGE_RESOLUTION|>--- conflicted
+++ resolved
@@ -24,11 +24,6 @@
     quad_pipeline: quad::Pipeline,
     text_pipeline: text::Pipeline,
     triangle_pipeline: triangle::Pipeline,
-<<<<<<< HEAD
-=======
-    pipeline_storage: pipeline::Storage,
-    #[cfg(any(feature = "image", feature = "svg"))]
->>>>>>> 49b3a714
     image_pipeline: image::Pipeline,
     pipeline_storage: pipeline::Storage,
 }
@@ -46,17 +41,7 @@
         let quad_pipeline = quad::Pipeline::new(device, format);
         let triangle_pipeline =
             triangle::Pipeline::new(device, format, settings.antialiasing);
-<<<<<<< HEAD
         let image_pipeline = image::Pipeline::new(device, format);
-=======
-
-        #[cfg(any(feature = "image", feature = "svg"))]
-        let image_pipeline = {
-            let backend = _adapter.get_info().backend;
-
-            image::Pipeline::new(device, format, backend)
-        };
->>>>>>> 49b3a714
 
         Self {
             quad_pipeline,
