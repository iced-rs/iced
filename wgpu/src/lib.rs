//! A [`wgpu`] renderer for [Iced].
//!
//! ![The native path of the Iced ecosystem](https://github.com/iced-rs/iced/blob/0525d76ff94e828b7b21634fa94a747022001c83/docs/graphs/native.png?raw=true)
//!
//! [`wgpu`] supports most modern graphics backends: Vulkan, Metal, DX11, and
//! DX12 (OpenGL and WebGL are still WIP). Additionally, it will support the
//! incoming [WebGPU API].
//!
//! Currently, `iced_wgpu` supports the following primitives:
//! - Text, which is rendered using [`glyphon`].
//! - Quads or rectangles, with rounded borders and a solid background color.
//! - Clip areas, useful to implement scrollables or hide overflowing content.
//! - Images and SVG, loaded from memory or the file system.
//! - Meshes of triangles, useful to draw geometry freely.
//!
//! [Iced]: https://github.com/iced-rs/iced
//! [`wgpu`]: https://github.com/gfx-rs/wgpu-rs
//! [WebGPU API]: https://gpuweb.github.io/gpuweb/
//! [`glyphon`]: https://github.com/grovesNL/glyphon
#![doc(
    html_logo_url = "https://raw.githubusercontent.com/iced-rs/iced/9ab6923e943f784985e9ef9ca28b10278297225d/docs/logo.svg"
)]
#![cfg_attr(docsrs, feature(doc_auto_cfg))]
#![allow(missing_docs)]
pub mod layer;
pub mod primitive;
pub mod settings;
pub mod window;

#[cfg(feature = "geometry")]
pub mod geometry;

mod buffer;
mod color;
mod engine;
mod quad;
mod text;
mod triangle;

#[cfg(any(feature = "image", feature = "svg"))]
#[path = "image/mod.rs"]
mod image;

#[cfg(not(any(feature = "image", feature = "svg")))]
#[path = "image/null.rs"]
mod image;

use buffer::Buffer;

pub use iced_graphics as graphics;
pub use iced_graphics::core;

pub use wgpu;

pub use engine::Engine;
pub use layer::Layer;
pub use primitive::Primitive;
pub use settings::Settings;

#[cfg(feature = "geometry")]
pub use geometry::Geometry;

use crate::core::renderer;
use crate::core::{
    Background, Color, Font, Pixels, Point, Rectangle, Transformation,
};
use crate::graphics::Viewport;
use crate::graphics::text::{Editor, Paragraph};

/// A [`wgpu`] graphics renderer for [`iced`].
///
/// [`wgpu`]: https://github.com/gfx-rs/wgpu-rs
/// [`iced`]: https://github.com/iced-rs/iced
#[allow(missing_debug_implementations)]
pub struct Renderer {
    engine: Engine,

    default_font: Font,
    default_text_size: Pixels,
    layers: layer::Stack,

    quad: quad::State,
    triangle: triangle::State,
    text: text::State,
    text_viewport: text::Viewport,

    #[cfg(any(feature = "svg", feature = "image"))]
    image: image::State,

    // TODO: Centralize all the image feature handling
    #[cfg(any(feature = "svg", feature = "image"))]
    image_cache: std::cell::RefCell<image::Cache>,

    staging_belt: wgpu::util::StagingBelt,
}

impl Renderer {
    pub fn new(
        engine: Engine,
        default_font: Font,
        default_text_size: Pixels,
    ) -> Self {
        Self {
            default_font,
            default_text_size,
            layers: layer::Stack::new(),

            quad: quad::State::new(),
            triangle: triangle::State::new(
                &engine.device,
                &engine.triangle_pipeline,
            ),
            text: text::State::new(),
            text_viewport: engine.text_pipeline.create_viewport(&engine.device),

            #[cfg(any(feature = "svg", feature = "image"))]
            image: image::State::new(),

            #[cfg(any(feature = "svg", feature = "image"))]
            image_cache: std::cell::RefCell::new(
                engine.create_image_cache(&engine.device),
            ),

            // TODO: Resize belt smartly (?)
            // It would be great if the `StagingBelt` API exposed methods
            // for introspection to detect when a resize may be worth it.
            staging_belt: wgpu::util::StagingBelt::new(
                buffer::MAX_WRITE_SIZE as u64,
            ),

            engine,
        }
    }

    fn draw(
        &mut self,
        clear_color: Option<Color>,
        target: &wgpu::TextureView,
        viewport: &Viewport,
    ) -> wgpu::CommandEncoder {
        let mut encoder = self.engine.device.create_command_encoder(
            &wgpu::CommandEncoderDescriptor {
                label: Some("iced_wgpu encoder"),
            },
        );

        self.prepare(&mut encoder, viewport);
        self.render(&mut encoder, target, clear_color, viewport);

        self.quad.trim();
        self.triangle.trim();
        self.text.trim();

        // TODO: Move to runtime!
        self.engine.text_pipeline.trim();

        #[cfg(any(feature = "svg", feature = "image"))]
        {
            self.image.trim();
            self.image_cache.borrow_mut().trim();
        }

        encoder
    }

    pub fn present(
        &mut self,
        clear_color: Option<Color>,
        _format: wgpu::TextureFormat,
        frame: &wgpu::TextureView,
        viewport: &Viewport,
<<<<<<< HEAD
    ) {
        self.prepare(engine, device, queue, format, encoder, viewport);
        self.render(engine, encoder, frame, clear_color, viewport);
=======
        overlay: &[T],
    ) -> wgpu::SubmissionIndex {
        self.draw_overlay(overlay, viewport);
>>>>>>> ced4276a

        let encoder = self.draw(clear_color, frame, viewport);

        self.staging_belt.finish();
        let submission = self.engine.queue.submit([encoder.finish()]);
        self.staging_belt.recall();
        submission
    }

    /// Renders the current surface to an offscreen buffer.
    ///
    /// Returns RGBA bytes of the texture data.
    pub fn screenshot(
        &mut self,
        viewport: &Viewport,
        background_color: Color,
    ) -> Vec<u8> {
        #[derive(Clone, Copy, Debug)]
        struct BufferDimensions {
            width: u32,
            height: u32,
            unpadded_bytes_per_row: usize,
            padded_bytes_per_row: usize,
        }

        impl BufferDimensions {
            fn new(size: Size<u32>) -> Self {
                let unpadded_bytes_per_row = size.width as usize * 4; //slice of buffer per row; always RGBA
                let alignment = wgpu::COPY_BYTES_PER_ROW_ALIGNMENT as usize; //256
                let padded_bytes_per_row_padding = (alignment
                    - unpadded_bytes_per_row % alignment)
                    % alignment;
                let padded_bytes_per_row =
                    unpadded_bytes_per_row + padded_bytes_per_row_padding;

                Self {
                    width: size.width,
                    height: size.height,
                    unpadded_bytes_per_row,
                    padded_bytes_per_row,
                }
            }
        }

        let dimensions = BufferDimensions::new(viewport.physical_size());

        let texture_extent = wgpu::Extent3d {
            width: dimensions.width,
            height: dimensions.height,
            depth_or_array_layers: 1,
        };

        let texture =
            self.engine.device.create_texture(&wgpu::TextureDescriptor {
                label: Some("iced_wgpu.offscreen.source_texture"),
                size: texture_extent,
                mip_level_count: 1,
                sample_count: 1,
                dimension: wgpu::TextureDimension::D2,
                format: self.engine.format,
                usage: wgpu::TextureUsages::RENDER_ATTACHMENT
                    | wgpu::TextureUsages::COPY_SRC
                    | wgpu::TextureUsages::TEXTURE_BINDING,
                view_formats: &[],
            });

        let view = texture.create_view(&wgpu::TextureViewDescriptor::default());

        let mut encoder = self.draw(Some(background_color), &view, viewport);

        let texture = crate::color::convert(
            &self.engine.device,
            &mut encoder,
            texture,
            if graphics::color::GAMMA_CORRECTION {
                wgpu::TextureFormat::Rgba8UnormSrgb
            } else {
                wgpu::TextureFormat::Rgba8Unorm
            },
        );

        let output_buffer =
            self.engine.device.create_buffer(&wgpu::BufferDescriptor {
                label: Some("iced_wgpu.offscreen.output_texture_buffer"),
                size: (dimensions.padded_bytes_per_row
                    * dimensions.height as usize) as u64,
                usage: wgpu::BufferUsages::MAP_READ
                    | wgpu::BufferUsages::COPY_DST,
                mapped_at_creation: false,
            });

        encoder.copy_texture_to_buffer(
            texture.as_image_copy(),
            wgpu::TexelCopyBufferInfo {
                buffer: &output_buffer,
                layout: wgpu::TexelCopyBufferLayout {
                    offset: 0,
                    bytes_per_row: Some(dimensions.padded_bytes_per_row as u32),
                    rows_per_image: None,
                },
            },
            texture_extent,
        );

        self.staging_belt.finish();
        let index = self.engine.queue.submit([encoder.finish()]);
        self.staging_belt.recall();

        let slice = output_buffer.slice(..);
        slice.map_async(wgpu::MapMode::Read, |_| {});

        let _ = self
            .engine
            .device
            .poll(wgpu::Maintain::WaitForSubmissionIndex(index));

        let mapped_buffer = slice.get_mapped_range();

        mapped_buffer.chunks(dimensions.padded_bytes_per_row).fold(
            vec![],
            |mut acc, row| {
                acc.extend(&row[..dimensions.unpadded_bytes_per_row]);
                acc
            },
        )
    }

    fn prepare(
        &mut self,
        encoder: &mut wgpu::CommandEncoder,
        viewport: &Viewport,
    ) {
        let scale_factor = viewport.scale_factor() as f32;

        self.text_viewport
            .update(&self.engine.queue, viewport.physical_size());

        let physical_bounds = Rectangle::<f32>::from(Rectangle::with_size(
            viewport.physical_size(),
        ));

        for layer in self.layers.iter_mut() {
            if physical_bounds
                .intersection(&(layer.bounds * scale_factor))
                .and_then(Rectangle::snap)
                .is_none()
            {
                continue;
            }

            if !layer.quads.is_empty() {
                self.quad.prepare(
                    &self.engine.quad_pipeline,
                    &self.engine.device,
                    &mut self.staging_belt,
                    encoder,
                    &layer.quads,
                    viewport.projection(),
                    scale_factor,
                );
            }

            if !layer.triangles.is_empty() {
                self.triangle.prepare(
                    &self.engine.triangle_pipeline,
                    &self.engine.device,
                    &mut self.staging_belt,
                    encoder,
                    &layer.triangles,
                    Transformation::scale(scale_factor),
                    viewport.physical_size(),
                );
            }

            if !layer.primitives.is_empty() {
                let mut primitive_storage = self
                    .engine
                    .primitive_storage
                    .write()
                    .expect("Write primitive storage");

                for instance in &layer.primitives {
                    instance.primitive.prepare(
                        &self.engine.device,
                        &self.engine.queue,
                        self.engine.format,
                        &mut primitive_storage,
                        &instance.bounds,
                        viewport,
                    );
                }
            }

            #[cfg(any(feature = "svg", feature = "image"))]
            if !layer.images.is_empty() {
                self.image.prepare(
                    &self.engine.image_pipeline,
                    &self.engine.device,
                    &mut self.staging_belt,
                    encoder,
                    &mut self.image_cache.borrow_mut(),
                    &layer.images,
                    viewport.projection(),
                    scale_factor,
                );
            }

            if !layer.text.is_empty() {
                self.text.prepare(
                    &self.engine.text_pipeline,
                    &self.engine.device,
                    &self.engine.queue,
                    &self.text_viewport,
                    encoder,
                    &layer.text,
                    layer.bounds,
                    Transformation::scale(scale_factor),
                );
            }
        }
    }

    fn render(
        &mut self,
        encoder: &mut wgpu::CommandEncoder,
        frame: &wgpu::TextureView,
        clear_color: Option<Color>,
        viewport: &Viewport,
    ) {
        use std::mem::ManuallyDrop;

        let mut render_pass = ManuallyDrop::new(encoder.begin_render_pass(
            &wgpu::RenderPassDescriptor {
                label: Some("iced_wgpu render pass"),
                color_attachments: &[Some(wgpu::RenderPassColorAttachment {
                    view: frame,
                    resolve_target: None,
                    ops: wgpu::Operations {
                        load: match clear_color {
                            Some(background_color) => wgpu::LoadOp::Clear({
                                let [r, g, b, a] =
                                    graphics::color::pack(background_color)
                                        .components();

                                wgpu::Color {
                                    r: f64::from(r),
                                    g: f64::from(g),
                                    b: f64::from(b),
                                    a: f64::from(a),
                                }
                            }),
                            None => wgpu::LoadOp::Load,
                        },
                        store: wgpu::StoreOp::Store,
                    },
                })],
                depth_stencil_attachment: None,
                timestamp_writes: None,
                occlusion_query_set: None,
            },
        ));

        let mut quad_layer = 0;
        let mut mesh_layer = 0;
        let mut text_layer = 0;

        #[cfg(any(feature = "svg", feature = "image"))]
        let mut image_layer = 0;
        #[cfg(any(feature = "svg", feature = "image"))]
        let image_cache = self.image_cache.borrow();

        let scale_factor = viewport.scale_factor() as f32;
        let physical_bounds = Rectangle::<f32>::from(Rectangle::with_size(
            viewport.physical_size(),
        ));

        let scale = Transformation::scale(scale_factor);

        for layer in self.layers.iter() {
            let Some(physical_bounds) =
                physical_bounds.intersection(&(layer.bounds * scale_factor))
            else {
                continue;
            };

            let Some(scissor_rect) = physical_bounds.snap() else {
                continue;
            };

            if !layer.quads.is_empty() {
                self.quad.render(
                    &self.engine.quad_pipeline,
                    quad_layer,
                    scissor_rect,
                    &layer.quads,
                    &mut render_pass,
                );

                quad_layer += 1;
            }

            if !layer.triangles.is_empty() {
                let _ = ManuallyDrop::into_inner(render_pass);

                mesh_layer += self.triangle.render(
                    &self.engine.triangle_pipeline,
                    encoder,
                    frame,
                    mesh_layer,
                    &layer.triangles,
                    physical_bounds,
                    scale,
                );

                render_pass = ManuallyDrop::new(encoder.begin_render_pass(
                    &wgpu::RenderPassDescriptor {
                        label: Some("iced_wgpu render pass"),
                        color_attachments: &[Some(
                            wgpu::RenderPassColorAttachment {
                                view: frame,
                                resolve_target: None,
                                ops: wgpu::Operations {
                                    load: wgpu::LoadOp::Load,
                                    store: wgpu::StoreOp::Store,
                                },
                            },
                        )],
                        depth_stencil_attachment: None,
                        timestamp_writes: None,
                        occlusion_query_set: None,
                    },
                ));
            }

            if !layer.primitives.is_empty() {
                let _ = ManuallyDrop::into_inner(render_pass);

                let primitive_storage = self
                    .engine
                    .primitive_storage
                    .read()
                    .expect("Read primitive storage");

                for instance in &layer.primitives {
                    if let Some(clip_bounds) = (instance.bounds * scale)
                        .intersection(&physical_bounds)
                        .and_then(Rectangle::snap)
                    {
                        instance.primitive.render(
                            encoder,
                            &primitive_storage,
                            frame,
                            &clip_bounds,
                        );
                    }
                }

                render_pass = ManuallyDrop::new(encoder.begin_render_pass(
                    &wgpu::RenderPassDescriptor {
                        label: Some("iced_wgpu render pass"),
                        color_attachments: &[Some(
                            wgpu::RenderPassColorAttachment {
                                view: frame,
                                resolve_target: None,
                                ops: wgpu::Operations {
                                    load: wgpu::LoadOp::Load,
                                    store: wgpu::StoreOp::Store,
                                },
                            },
                        )],
                        depth_stencil_attachment: None,
                        timestamp_writes: None,
                        occlusion_query_set: None,
                    },
                ));
            }

            #[cfg(any(feature = "svg", feature = "image"))]
            if !layer.images.is_empty() {
                self.image.render(
                    &self.engine.image_pipeline,
                    &image_cache,
                    image_layer,
                    scissor_rect,
                    &mut render_pass,
                );

                image_layer += 1;
            }

            if !layer.text.is_empty() {
                text_layer += self.text.render(
                    &self.engine.text_pipeline,
                    &self.text_viewport,
                    text_layer,
                    &layer.text,
                    scissor_rect,
                    &mut render_pass,
                );
            }
        }

        let _ = ManuallyDrop::into_inner(render_pass);
    }
}

impl core::Renderer for Renderer {
    fn start_layer(&mut self, bounds: Rectangle) {
        self.layers.push_clip(bounds);
    }

    fn end_layer(&mut self) {
        self.layers.pop_clip();
    }

    fn start_transformation(&mut self, transformation: Transformation) {
        self.layers.push_transformation(transformation);
    }

    fn end_transformation(&mut self) {
        self.layers.pop_transformation();
    }

    fn fill_quad(
        &mut self,
        quad: core::renderer::Quad,
        background: impl Into<Background>,
    ) {
        let (layer, transformation) = self.layers.current_mut();
        layer.draw_quad(quad, background.into(), transformation);
    }

    fn clear(&mut self) {
        self.layers.clear();
    }
}

impl core::text::Renderer for Renderer {
    type Font = Font;
    type Paragraph = Paragraph;
    type Editor = Editor;

    const ICON_FONT: Font = Font::with_name("Iced-Icons");
    const CHECKMARK_ICON: char = '\u{f00c}';
    const ARROW_DOWN_ICON: char = '\u{e800}';

    fn default_font(&self) -> Self::Font {
        self.default_font
    }

    fn default_size(&self) -> Pixels {
        self.default_text_size
    }

    fn fill_paragraph(
        &mut self,
        text: &Self::Paragraph,
        position: Point,
        color: Color,
        clip_bounds: Rectangle,
    ) {
        let (layer, transformation) = self.layers.current_mut();

        layer.draw_paragraph(
            text,
            position,
            color,
            clip_bounds,
            transformation,
        );
    }

    fn fill_editor(
        &mut self,
        editor: &Self::Editor,
        position: Point,
        color: Color,
        clip_bounds: Rectangle,
    ) {
        let (layer, transformation) = self.layers.current_mut();
        layer.draw_editor(editor, position, color, clip_bounds, transformation);
    }

    fn fill_text(
        &mut self,
        text: core::Text,
        position: Point,
        color: Color,
        clip_bounds: Rectangle,
    ) {
        let (layer, transformation) = self.layers.current_mut();
        layer.draw_text(text, position, color, clip_bounds, transformation);
    }
}

#[cfg(feature = "image")]
impl core::image::Renderer for Renderer {
    type Handle = core::image::Handle;

    fn measure_image(&self, handle: &Self::Handle) -> core::Size<u32> {
        self.image_cache.borrow_mut().measure_image(handle)
    }

    fn draw_image(&mut self, image: core::Image, bounds: Rectangle) {
        let (layer, transformation) = self.layers.current_mut();
        layer.draw_raster(image, bounds, transformation);
    }
}

#[cfg(feature = "svg")]
impl core::svg::Renderer for Renderer {
    fn measure_svg(&self, handle: &core::svg::Handle) -> core::Size<u32> {
        self.image_cache.borrow_mut().measure_svg(handle)
    }

    fn draw_svg(&mut self, svg: core::Svg, bounds: Rectangle) {
        let (layer, transformation) = self.layers.current_mut();
        layer.draw_svg(svg, bounds, transformation);
    }
}

impl graphics::mesh::Renderer for Renderer {
    fn draw_mesh(&mut self, mesh: graphics::Mesh) {
        debug_assert!(
            !mesh.indices().is_empty(),
            "Mesh must not have empty indices"
        );

        debug_assert!(
            mesh.indices().len() % 3 == 0,
            "Mesh indices length must be a multiple of 3"
        );

        let (layer, transformation) = self.layers.current_mut();
        layer.draw_mesh(mesh, transformation);
    }
}

#[cfg(feature = "geometry")]
impl graphics::geometry::Renderer for Renderer {
    type Geometry = Geometry;
    type Frame = geometry::Frame;

    fn new_frame(&self, size: core::Size) -> Self::Frame {
        geometry::Frame::new(size)
    }

    fn draw_geometry(&mut self, geometry: Self::Geometry) {
        let (layer, transformation) = self.layers.current_mut();

        match geometry {
            Geometry::Live {
                meshes,
                images,
                text,
            } => {
                layer.draw_mesh_group(meshes, transformation);

                for image in images {
                    layer.draw_image(image, transformation);
                }

                layer.draw_text_group(text, transformation);
            }
            Geometry::Cached(cache) => {
                if let Some(meshes) = cache.meshes {
                    layer.draw_mesh_cache(meshes, transformation);
                }

                if let Some(images) = cache.images {
                    for image in images.iter().cloned() {
                        layer.draw_image(image, transformation);
                    }
                }

                if let Some(text) = cache.text {
                    layer.draw_text_cache(text, transformation);
                }
            }
        }
    }
}

impl primitive::Renderer for Renderer {
    fn draw_primitive(&mut self, bounds: Rectangle, primitive: impl Primitive) {
        let (layer, transformation) = self.layers.current_mut();
        layer.draw_primitive(bounds, Box::new(primitive), transformation);
    }
}

impl graphics::compositor::Default for crate::Renderer {
    type Compositor = window::Compositor;
}

impl renderer::Headless for Renderer {
    async fn new(
        default_font: Font,
        default_text_size: Pixels,
        backend: Option<&str>,
    ) -> Option<Self> {
        if backend.is_some_and(|backend| backend != "wgpu") {
            return None;
        }

        let instance = wgpu::Instance::new(&wgpu::InstanceDescriptor {
            backends: wgpu::Backends::from_env()
                .unwrap_or(wgpu::Backends::PRIMARY),
            flags: wgpu::InstanceFlags::empty(),
            ..wgpu::InstanceDescriptor::default()
        });

        let adapter = instance
            .request_adapter(&wgpu::RequestAdapterOptions {
                power_preference: wgpu::PowerPreference::HighPerformance,
                force_fallback_adapter: false,
                compatible_surface: None,
            })
            .await?;

        let (device, queue) = adapter
            .request_device(
                &wgpu::DeviceDescriptor {
                    label: Some("iced_wgpu [headless]"),
                    required_features: wgpu::Features::empty(),
                    required_limits: wgpu::Limits {
                        max_bind_groups: 2,
                        ..wgpu::Limits::default()
                    },
                    memory_hints: wgpu::MemoryHints::MemoryUsage,
                },
                None,
            )
            .await
            .ok()?;

        let engine = Engine::new(
            &adapter,
            device,
            queue,
            if graphics::color::GAMMA_CORRECTION {
                wgpu::TextureFormat::Rgba8UnormSrgb
            } else {
                wgpu::TextureFormat::Rgba8Unorm
            },
            Some(graphics::Antialiasing::MSAAx4),
        );

        Some(Self::new(engine, default_font, default_text_size))
    }

    fn name(&self) -> String {
        "wgpu".to_owned()
    }

    fn screenshot(
        &mut self,
        size: Size<u32>,
        scale_factor: f32,
        background_color: Color,
    ) -> Vec<u8> {
        self.screenshot(
            &Viewport::with_physical_size(size, f64::from(scale_factor)),
            background_color,
        )
    }
}<|MERGE_RESOLUTION|>--- conflicted
+++ resolved
@@ -62,7 +62,7 @@
 
 use crate::core::renderer;
 use crate::core::{
-    Background, Color, Font, Pixels, Point, Rectangle, Transformation,
+    Background, Color, Font, Pixels, Point, Rectangle, Size, Transformation,
 };
 use crate::graphics::Viewport;
 use crate::graphics::text::{Editor, Paragraph};
@@ -169,16 +169,7 @@
         _format: wgpu::TextureFormat,
         frame: &wgpu::TextureView,
         viewport: &Viewport,
-<<<<<<< HEAD
-    ) {
-        self.prepare(engine, device, queue, format, encoder, viewport);
-        self.render(engine, encoder, frame, clear_color, viewport);
-=======
-        overlay: &[T],
     ) -> wgpu::SubmissionIndex {
-        self.draw_overlay(overlay, viewport);
->>>>>>> ced4276a
-
         let encoder = self.draw(clear_color, frame, viewport);
 
         self.staging_belt.finish();
