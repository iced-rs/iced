use crate::{Primitive, Renderer};
use iced_native::{image, layout, Image, Layout, Length, MouseCursor, Size};

impl image::Renderer for Renderer {
<<<<<<< HEAD
    fn node(&self, image: &Image) -> Node {
        let (width, height) = self.image_pipeline.dimensions(&image.path).unwrap_or_else(|e| { println!("{} {}", e, image.path); (0,0) });
=======
    fn layout(&self, image: &Image, limits: &layout::Limits) -> layout::Node {
        let (width, height) = self.image_pipeline.dimensions(&image.path);
>>>>>>> 73f3c900

        let aspect_ratio = width as f32 / height as f32;

        // TODO: Deal with additional cases
        let (width, height) = match (image.width, image.height) {
            (Length::Units(width), _) => (
                image.width,
                Length::Units((width as f32 / aspect_ratio).round() as u16),
            ),
            (_, _) => {
                (Length::Units(width as u16), Length::Units(height as u16))
            }
        };

        let mut size = limits.width(width).height(height).resolve(Size::ZERO);

        size.height = size.width / aspect_ratio;

        layout::Node::new(size)
    }

    fn draw(&mut self, image: &Image, layout: Layout<'_>) -> Self::Output {
        (
            Primitive::Image {
                path: image.path.clone(),
                bounds: layout.bounds(),
            },
            MouseCursor::OutOfBounds,
        )
    }
}<|MERGE_RESOLUTION|>--- conflicted
+++ resolved
@@ -1,14 +1,9 @@
-use crate::{Primitive, Renderer};
-use iced_native::{image, layout, Image, Layout, Length, MouseCursor, Size};
+use iced_native::{Length, Size};
 
-impl image::Renderer for Renderer {
-<<<<<<< HEAD
-    fn node(&self, image: &Image) -> Node {
-        let (width, height) = self.image_pipeline.dimensions(&image.path).unwrap_or_else(|e| { println!("{} {}", e, image.path); (0,0) });
-=======
-    fn layout(&self, image: &Image, limits: &layout::Limits) -> layout::Node {
-        let (width, height) = self.image_pipeline.dimensions(&image.path);
->>>>>>> 73f3c900
+impl iced_native::image::Renderer for crate::Renderer {
+
+    fn layout(&self, image: &iced_native::Image, limits: &iced_native::layout::Limits) -> iced_native::layout::Node {
+        let (width, height) = self.image_pipeline.dimensions(&image.path).unwrap_or_else(|e| { println!("{} '{}'", e, image.path); (0,0) });
 
         let aspect_ratio = width as f32 / height as f32;
 
@@ -27,16 +22,16 @@
 
         size.height = size.width / aspect_ratio;
 
-        layout::Node::new(size)
+        iced_native::layout::Node::new(size)
     }
 
-    fn draw(&mut self, image: &Image, layout: Layout<'_>) -> Self::Output {
+    fn draw(&mut self, image: &iced_native::Image, layout: iced_native::Layout<'_>) -> Self::Output {
         (
-            Primitive::Image {
+            crate::Primitive::Image {
                 path: image.path.clone(),
                 bounds: layout.bounds(),
             },
-            MouseCursor::OutOfBounds,
+            iced_native::MouseCursor::OutOfBounds,
         )
     }
 }