--- conflicted
+++ resolved
@@ -130,13 +130,7 @@
     /// #     pub fn view(&self) -> iced_core::Element<(), Renderer> { unimplemented!() }
     /// #     pub fn update(&mut self, _: ()) {}
     /// # }
-<<<<<<< HEAD
     /// use iced_runtime::core::{clipboard,ime, Size, Point};
-=======
-    /// use iced_runtime::core::clipboard;
-    /// use iced_runtime::core::mouse;
-    /// use iced_runtime::core::Size;
->>>>>>> 8ae4e280
     /// use iced_runtime::user_interface::{self, UserInterface};
     /// use iced_wgpu::Renderer;
     ///
@@ -383,11 +377,8 @@
     /// #     pub fn update(&mut self, _: ()) {}
     /// # }
     /// use iced_runtime::core::clipboard;
-<<<<<<< HEAD
     /// use iced_runtime::core::ime;
-=======
     /// use iced_runtime::core::mouse;
->>>>>>> 8ae4e280
     /// use iced_runtime::core::renderer;
     /// use iced_runtime::core::{Element, Size};
     /// use iced_runtime::user_interface::{self, UserInterface};
