use iced::{
<<<<<<< HEAD
    button, scrollable, Align, Button, Column, Element, Image,
    Justify, Length, Scrollable, Text,
=======
    button, scrollable, Align, Application, Button, Container, Element, Image,
    Length, Scrollable, Text,
>>>>>>> 73f3c900
};

pub fn main() -> Result<(), iced::Error> {
    env_logger::init();

    iced::Instance::new(Example::default()).run()
}

#[derive(Default)]
struct Example {
    item_count: u16,

    scroll: scrollable::State,
    add_button: button::State,
}

#[derive(Debug, Clone, Copy)]
pub enum Message {
    AddItem,
}

impl iced::Application for Example {
    type Message = Message;
    type Renderer = iced::Renderer;

    fn title(&self) -> String {
        String::from("Scroll - Iced")
    }

    fn update(&mut self, message: Message) {
        match message {
            Message::AddItem => {
                self.item_count += 1;
            }
        }
    }

    fn view(&mut self) -> Element<Message> {
        let content = (0..self.item_count)
            .fold(
                Scrollable::new(&mut self.scroll)
                    .spacing(20)
                    .padding(20)
                    .align_items(Align::Center),
                |scrollable, i| {
                    if i % 2 == 0 {
                        scrollable.push(lorem_ipsum().width(Length::Units(600)))
                    } else {
                        scrollable.push(
                            Image::new(format!(
                                "{}/examples/resources/ferris.png",
                                env!("CARGO_MANIFEST_DIR")
                            ))
                            .width(Length::Units(400)),
                        )
                    }
                },
            )
            .push(
                Button::new(&mut self.add_button, Text::new("Add item"))
                    .on_press(Message::AddItem)
                    .padding(20)
                    .border_radius(5),
            );

        Container::new(content)
            .width(Length::Fill)
            .height(Length::Fill)
            .center_y()
            .into()
    }
}

fn lorem_ipsum() -> Text {
    Text::new("Lorem ipsum dolor sit amet, consectetur adipiscing elit. Morbi in dui vel massa blandit interdum. Quisque placerat, odio ut vulputate sagittis, augue est facilisis ex, eget euismod felis magna in sapien. Nullam luctus consequat massa, ac interdum mauris blandit pellentesque. Nullam in est urna. Aliquam tristique lectus ac luctus feugiat. Aenean libero diam, euismod facilisis consequat quis, pellentesque luctus erat. Praesent vel tincidunt elit.")
}<|MERGE_RESOLUTION|>--- conflicted
+++ resolved
@@ -1,12 +1,4 @@
-use iced::{
-<<<<<<< HEAD
-    button, scrollable, Align, Button, Column, Element, Image,
-    Justify, Length, Scrollable, Text,
-=======
-    button, scrollable, Align, Application, Button, Container, Element, Image,
-    Length, Scrollable, Text,
->>>>>>> 73f3c900
-};
+use iced::{button, scrollable, Align, Button, Container, Element, Image, Length, Scrollable, Text, };
 
 pub fn main() -> Result<(), iced::Error> {
     env_logger::init();
