--- conflicted
+++ resolved
@@ -16,12 +16,7 @@
 [features]
 default = ["x11", "wayland", "wayland-dlopen", "wayland-csd-adwaita"]
 debug = ["iced_debug/enable"]
-<<<<<<< HEAD
-system = ["sysinfo"]
-=======
 sysinfo = ["dep:sysinfo"]
-program = []
->>>>>>> 25b965d2
 x11 = ["winit/x11"]
 wayland = ["winit/wayland"]
 wayland-dlopen = ["winit/wayland-dlopen"]
