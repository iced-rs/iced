//! Convert [`winit`] types into [`iced_native`] types, and viceversa.
//!
//! [`winit`]: https://github.com/rust-windowing/winit
//! [`iced_native`]: https://github.com/iced-rs/iced/tree/0.4/native
use crate::keyboard;
use crate::mouse;
use crate::touch;
use crate::window;
use crate::{Event, Point, Position};

/// Converts a winit window event into an iced event.
pub fn window_event(
    event: &winit::event::WindowEvent<'_>,
    scale_factor: f64,
    modifiers: winit::event::ModifiersState,
) -> Option<Event> {
    use winit::event::WindowEvent;

    match event {
        WindowEvent::Resized(new_size) => {
            let logical_size = new_size.to_logical(scale_factor);

            Some(Event::Window(window::Event::Resized {
                width: logical_size.width,
                height: logical_size.height,
            }))
        }
        WindowEvent::ScaleFactorChanged { new_inner_size, .. } => {
            let logical_size = new_inner_size.to_logical(scale_factor);

            Some(Event::Window(window::Event::Resized {
                width: logical_size.width,
                height: logical_size.height,
            }))
        }
        WindowEvent::CloseRequested => {
            Some(Event::Window(window::Event::CloseRequested))
        }
        WindowEvent::CursorMoved { position, .. } => {
            let position = position.to_logical::<f64>(scale_factor);

            Some(Event::Mouse(mouse::Event::CursorMoved {
                position: Point::new(position.x as f32, position.y as f32),
            }))
        }
        WindowEvent::CursorEntered { .. } => {
            Some(Event::Mouse(mouse::Event::CursorEntered))
        }
        WindowEvent::CursorLeft { .. } => {
            Some(Event::Mouse(mouse::Event::CursorLeft))
        }
        WindowEvent::MouseInput { button, state, .. } => {
            let button = mouse_button(*button);

            Some(Event::Mouse(match state {
                winit::event::ElementState::Pressed => {
                    mouse::Event::ButtonPressed(button)
                }
                winit::event::ElementState::Released => {
                    mouse::Event::ButtonReleased(button)
                }
            }))
        }
        WindowEvent::MouseWheel { delta, .. } => match delta {
            winit::event::MouseScrollDelta::LineDelta(delta_x, delta_y) => {
                Some(Event::Mouse(mouse::Event::WheelScrolled {
                    delta: mouse::ScrollDelta::Lines {
                        x: *delta_x,
                        y: *delta_y,
                    },
                }))
            }
            winit::event::MouseScrollDelta::PixelDelta(position) => {
                Some(Event::Mouse(mouse::Event::WheelScrolled {
                    delta: mouse::ScrollDelta::Pixels {
                        x: position.x as f32,
                        y: position.y as f32,
                    },
                }))
            }
        },
        WindowEvent::ReceivedCharacter(c) if !is_private_use_character(*c) => {
            Some(Event::Keyboard(keyboard::Event::CharacterReceived(*c)))
        }
        WindowEvent::KeyboardInput {
            input:
                winit::event::KeyboardInput {
                    virtual_keycode: Some(virtual_keycode),
                    state,
                    ..
                },
            ..
        } => Some(Event::Keyboard({
            let key_code = key_code(*virtual_keycode);
            let modifiers = self::modifiers(modifiers);

            match state {
                winit::event::ElementState::Pressed => {
                    keyboard::Event::KeyPressed {
                        key_code,
                        modifiers,
                    }
                }
                winit::event::ElementState::Released => {
                    keyboard::Event::KeyReleased {
                        key_code,
                        modifiers,
                    }
                }
            }
        })),
        WindowEvent::ModifiersChanged(new_modifiers) => Some(Event::Keyboard(
            keyboard::Event::ModifiersChanged(self::modifiers(*new_modifiers)),
        )),
        WindowEvent::Focused(focused) => Some(Event::Window(if *focused {
            window::Event::Focused
        } else {
            window::Event::Unfocused
        })),
        WindowEvent::HoveredFile(path) => {
            Some(Event::Window(window::Event::FileHovered(path.clone())))
        }
        WindowEvent::DroppedFile(path) => {
            Some(Event::Window(window::Event::FileDropped(path.clone())))
        }
        WindowEvent::HoveredFileCancelled => {
            Some(Event::Window(window::Event::FilesHoveredLeft))
        }
        WindowEvent::Touch(touch) => {
            Some(Event::Touch(touch_event(*touch, scale_factor)))
        }
        WindowEvent::Moved(position) => {
            let winit::dpi::LogicalPosition { x, y } =
                position.to_logical(scale_factor);

            Some(Event::Window(window::Event::Moved { x, y }))
        }
        WindowEvent::Ime(ime) => match ime {
            winit::event::Ime::Enabled => {
<<<<<<< HEAD
                println!("Enabled");
=======
>>>>>>> 81208d96
                Some(Event::Keyboard(keyboard::Event::IMEEnabled))
            }
            winit::event::Ime::Preedit(text, range) => {
                // range parameter is used to mark converting position.
<<<<<<< HEAD
                println!("Preedit {} :indicator {:?}", text, range);
=======
>>>>>>> 81208d96
                Some(Event::Keyboard(keyboard::Event::IMEPreedit(
                    text.clone(),
                    *range,
                )))
            }
            winit::event::Ime::Commit(text) => {
<<<<<<< HEAD
                println!("Commit : {}", text);
=======
>>>>>>> 81208d96
                Some(Event::Keyboard(keyboard::Event::IMECommit(text.clone())))
            }
            winit::event::Ime::Disabled => None,
        },
        _ => None,
    }
}

/// Converts a [`Position`] to a [`winit`] logical position for a given monitor.
///
/// [`winit`]: https://github.com/rust-windowing/winit
pub fn position(
    monitor: Option<&winit::monitor::MonitorHandle>,
    (width, height): (u32, u32),
    position: Position,
) -> Option<winit::dpi::Position> {
    match position {
        Position::Default => None,
        Position::Specific(x, y) => {
            Some(winit::dpi::Position::Logical(winit::dpi::LogicalPosition {
                x: f64::from(x),
                y: f64::from(y),
            }))
        }
        Position::Centered => {
            if let Some(monitor) = monitor {
                let start = monitor.position();

                let resolution: winit::dpi::LogicalSize<f64> =
                    monitor.size().to_logical(monitor.scale_factor());

                let centered: winit::dpi::PhysicalPosition<i32> =
                    winit::dpi::LogicalPosition {
                        x: (resolution.width - f64::from(width)) / 2.0,
                        y: (resolution.height - f64::from(height)) / 2.0,
                    }
                    .to_physical(monitor.scale_factor());

                Some(winit::dpi::Position::Physical(
                    winit::dpi::PhysicalPosition {
                        x: start.x + centered.x,
                        y: start.y + centered.y,
                    },
                ))
            } else {
                None
            }
        }
    }
}

/// Converts a [`window::Mode`] to a [`winit`] fullscreen mode.
///
/// [`winit`]: https://github.com/rust-windowing/winit
pub fn fullscreen(
    monitor: Option<winit::monitor::MonitorHandle>,
    mode: window::Mode,
) -> Option<winit::window::Fullscreen> {
    match mode {
        window::Mode::Windowed | window::Mode::Hidden => None,
        window::Mode::Fullscreen => {
            Some(winit::window::Fullscreen::Borderless(monitor))
        }
    }
}

/// Converts a [`window::Mode`] to a visibility flag.
pub fn visible(mode: window::Mode) -> bool {
    match mode {
        window::Mode::Windowed | window::Mode::Fullscreen => true,
        window::Mode::Hidden => false,
    }
}

/// Converts a [`winit`] fullscreen mode to a [`window::Mode`].
///
/// [`winit`]: https://github.com/rust-windowing/winit
pub fn mode(mode: Option<winit::window::Fullscreen>) -> window::Mode {
    match mode {
        None => window::Mode::Windowed,
        Some(_) => window::Mode::Fullscreen,
    }
}

/// Converts a `MouseCursor` from [`iced_native`] to a [`winit`] cursor icon.
///
/// [`winit`]: https://github.com/rust-windowing/winit
/// [`iced_native`]: https://github.com/iced-rs/iced/tree/0.4/native
pub fn mouse_interaction(
    interaction: mouse::Interaction,
) -> winit::window::CursorIcon {
    use mouse::Interaction;

    match interaction {
        Interaction::Idle => winit::window::CursorIcon::Default,
        Interaction::Pointer => winit::window::CursorIcon::Hand,
        Interaction::Working => winit::window::CursorIcon::Progress,
        Interaction::Grab => winit::window::CursorIcon::Grab,
        Interaction::Grabbing => winit::window::CursorIcon::Grabbing,
        Interaction::Crosshair => winit::window::CursorIcon::Crosshair,
        Interaction::Text => winit::window::CursorIcon::Text,
        Interaction::ResizingHorizontally => {
            winit::window::CursorIcon::EwResize
        }
        Interaction::ResizingVertically => winit::window::CursorIcon::NsResize,
    }
}

/// Converts a `MouseButton` from [`winit`] to an [`iced_native`] mouse button.
///
/// [`winit`]: https://github.com/rust-windowing/winit
/// [`iced_native`]: https://github.com/iced-rs/iced/tree/0.4/native
pub fn mouse_button(mouse_button: winit::event::MouseButton) -> mouse::Button {
    match mouse_button {
        winit::event::MouseButton::Left => mouse::Button::Left,
        winit::event::MouseButton::Right => mouse::Button::Right,
        winit::event::MouseButton::Middle => mouse::Button::Middle,
        winit::event::MouseButton::Other(other) => {
            mouse::Button::Other(other as u8)
        }
    }
}

/// Converts some `ModifiersState` from [`winit`] to an [`iced_native`]
/// modifiers state.
///
/// [`winit`]: https://github.com/rust-windowing/winit
/// [`iced_native`]: https://github.com/iced-rs/iced/tree/0.4/native
pub fn modifiers(
    modifiers: winit::event::ModifiersState,
) -> keyboard::Modifiers {
    let mut result = keyboard::Modifiers::empty();

    result.set(keyboard::Modifiers::SHIFT, modifiers.shift());
    result.set(keyboard::Modifiers::CTRL, modifiers.ctrl());
    result.set(keyboard::Modifiers::ALT, modifiers.alt());
    result.set(keyboard::Modifiers::LOGO, modifiers.logo());

    result
}

/// Converts a physical cursor position to a logical `Point`.
pub fn cursor_position(
    position: winit::dpi::PhysicalPosition<f64>,
    scale_factor: f64,
) -> Point {
    let logical_position = position.to_logical(scale_factor);

    Point::new(logical_position.x, logical_position.y)
}

/// Converts a `Touch` from [`winit`] to an [`iced_native`] touch event.
///
/// [`winit`]: https://github.com/rust-windowing/winit
/// [`iced_native`]: https://github.com/iced-rs/iced/tree/0.4/native
pub fn touch_event(
    touch: winit::event::Touch,
    scale_factor: f64,
) -> touch::Event {
    let id = touch::Finger(touch.id);
    let position = {
        let location = touch.location.to_logical::<f64>(scale_factor);

        Point::new(location.x as f32, location.y as f32)
    };

    match touch.phase {
        winit::event::TouchPhase::Started => {
            touch::Event::FingerPressed { id, position }
        }
        winit::event::TouchPhase::Moved => {
            touch::Event::FingerMoved { id, position }
        }
        winit::event::TouchPhase::Ended => {
            touch::Event::FingerLifted { id, position }
        }
        winit::event::TouchPhase::Cancelled => {
            touch::Event::FingerLost { id, position }
        }
    }
}

/// Converts a `VirtualKeyCode` from [`winit`] to an [`iced_native`] key code.
///
/// [`winit`]: https://github.com/rust-windowing/winit
/// [`iced_native`]: https://github.com/iced-rs/iced/tree/0.4/native
pub fn key_code(
    virtual_keycode: winit::event::VirtualKeyCode,
) -> keyboard::KeyCode {
    use keyboard::KeyCode;

    match virtual_keycode {
        winit::event::VirtualKeyCode::Key1 => KeyCode::Key1,
        winit::event::VirtualKeyCode::Key2 => KeyCode::Key2,
        winit::event::VirtualKeyCode::Key3 => KeyCode::Key3,
        winit::event::VirtualKeyCode::Key4 => KeyCode::Key4,
        winit::event::VirtualKeyCode::Key5 => KeyCode::Key5,
        winit::event::VirtualKeyCode::Key6 => KeyCode::Key6,
        winit::event::VirtualKeyCode::Key7 => KeyCode::Key7,
        winit::event::VirtualKeyCode::Key8 => KeyCode::Key8,
        winit::event::VirtualKeyCode::Key9 => KeyCode::Key9,
        winit::event::VirtualKeyCode::Key0 => KeyCode::Key0,
        winit::event::VirtualKeyCode::A => KeyCode::A,
        winit::event::VirtualKeyCode::B => KeyCode::B,
        winit::event::VirtualKeyCode::C => KeyCode::C,
        winit::event::VirtualKeyCode::D => KeyCode::D,
        winit::event::VirtualKeyCode::E => KeyCode::E,
        winit::event::VirtualKeyCode::F => KeyCode::F,
        winit::event::VirtualKeyCode::G => KeyCode::G,
        winit::event::VirtualKeyCode::H => KeyCode::H,
        winit::event::VirtualKeyCode::I => KeyCode::I,
        winit::event::VirtualKeyCode::J => KeyCode::J,
        winit::event::VirtualKeyCode::K => KeyCode::K,
        winit::event::VirtualKeyCode::L => KeyCode::L,
        winit::event::VirtualKeyCode::M => KeyCode::M,
        winit::event::VirtualKeyCode::N => KeyCode::N,
        winit::event::VirtualKeyCode::O => KeyCode::O,
        winit::event::VirtualKeyCode::P => KeyCode::P,
        winit::event::VirtualKeyCode::Q => KeyCode::Q,
        winit::event::VirtualKeyCode::R => KeyCode::R,
        winit::event::VirtualKeyCode::S => KeyCode::S,
        winit::event::VirtualKeyCode::T => KeyCode::T,
        winit::event::VirtualKeyCode::U => KeyCode::U,
        winit::event::VirtualKeyCode::V => KeyCode::V,
        winit::event::VirtualKeyCode::W => KeyCode::W,
        winit::event::VirtualKeyCode::X => KeyCode::X,
        winit::event::VirtualKeyCode::Y => KeyCode::Y,
        winit::event::VirtualKeyCode::Z => KeyCode::Z,
        winit::event::VirtualKeyCode::Escape => KeyCode::Escape,
        winit::event::VirtualKeyCode::F1 => KeyCode::F1,
        winit::event::VirtualKeyCode::F2 => KeyCode::F2,
        winit::event::VirtualKeyCode::F3 => KeyCode::F3,
        winit::event::VirtualKeyCode::F4 => KeyCode::F4,
        winit::event::VirtualKeyCode::F5 => KeyCode::F5,
        winit::event::VirtualKeyCode::F6 => KeyCode::F6,
        winit::event::VirtualKeyCode::F7 => KeyCode::F7,
        winit::event::VirtualKeyCode::F8 => KeyCode::F8,
        winit::event::VirtualKeyCode::F9 => KeyCode::F9,
        winit::event::VirtualKeyCode::F10 => KeyCode::F10,
        winit::event::VirtualKeyCode::F11 => KeyCode::F11,
        winit::event::VirtualKeyCode::F12 => KeyCode::F12,
        winit::event::VirtualKeyCode::F13 => KeyCode::F13,
        winit::event::VirtualKeyCode::F14 => KeyCode::F14,
        winit::event::VirtualKeyCode::F15 => KeyCode::F15,
        winit::event::VirtualKeyCode::F16 => KeyCode::F16,
        winit::event::VirtualKeyCode::F17 => KeyCode::F17,
        winit::event::VirtualKeyCode::F18 => KeyCode::F18,
        winit::event::VirtualKeyCode::F19 => KeyCode::F19,
        winit::event::VirtualKeyCode::F20 => KeyCode::F20,
        winit::event::VirtualKeyCode::F21 => KeyCode::F21,
        winit::event::VirtualKeyCode::F22 => KeyCode::F22,
        winit::event::VirtualKeyCode::F23 => KeyCode::F23,
        winit::event::VirtualKeyCode::F24 => KeyCode::F24,
        winit::event::VirtualKeyCode::Snapshot => KeyCode::Snapshot,
        winit::event::VirtualKeyCode::Scroll => KeyCode::Scroll,
        winit::event::VirtualKeyCode::Pause => KeyCode::Pause,
        winit::event::VirtualKeyCode::Insert => KeyCode::Insert,
        winit::event::VirtualKeyCode::Home => KeyCode::Home,
        winit::event::VirtualKeyCode::Delete => KeyCode::Delete,
        winit::event::VirtualKeyCode::End => KeyCode::End,
        winit::event::VirtualKeyCode::PageDown => KeyCode::PageDown,
        winit::event::VirtualKeyCode::PageUp => KeyCode::PageUp,
        winit::event::VirtualKeyCode::Left => KeyCode::Left,
        winit::event::VirtualKeyCode::Up => KeyCode::Up,
        winit::event::VirtualKeyCode::Right => KeyCode::Right,
        winit::event::VirtualKeyCode::Down => KeyCode::Down,
        winit::event::VirtualKeyCode::Back => KeyCode::Backspace,
        winit::event::VirtualKeyCode::Return => KeyCode::Enter,
        winit::event::VirtualKeyCode::Space => KeyCode::Space,
        winit::event::VirtualKeyCode::Compose => KeyCode::Compose,
        winit::event::VirtualKeyCode::Caret => KeyCode::Caret,
        winit::event::VirtualKeyCode::Numlock => KeyCode::Numlock,
        winit::event::VirtualKeyCode::Numpad0 => KeyCode::Numpad0,
        winit::event::VirtualKeyCode::Numpad1 => KeyCode::Numpad1,
        winit::event::VirtualKeyCode::Numpad2 => KeyCode::Numpad2,
        winit::event::VirtualKeyCode::Numpad3 => KeyCode::Numpad3,
        winit::event::VirtualKeyCode::Numpad4 => KeyCode::Numpad4,
        winit::event::VirtualKeyCode::Numpad5 => KeyCode::Numpad5,
        winit::event::VirtualKeyCode::Numpad6 => KeyCode::Numpad6,
        winit::event::VirtualKeyCode::Numpad7 => KeyCode::Numpad7,
        winit::event::VirtualKeyCode::Numpad8 => KeyCode::Numpad8,
        winit::event::VirtualKeyCode::Numpad9 => KeyCode::Numpad9,
        winit::event::VirtualKeyCode::AbntC1 => KeyCode::AbntC1,
        winit::event::VirtualKeyCode::AbntC2 => KeyCode::AbntC2,
        winit::event::VirtualKeyCode::NumpadAdd => KeyCode::NumpadAdd,
        winit::event::VirtualKeyCode::Plus => KeyCode::Plus,
        winit::event::VirtualKeyCode::Apostrophe => KeyCode::Apostrophe,
        winit::event::VirtualKeyCode::Apps => KeyCode::Apps,
        winit::event::VirtualKeyCode::At => KeyCode::At,
        winit::event::VirtualKeyCode::Ax => KeyCode::Ax,
        winit::event::VirtualKeyCode::Backslash => KeyCode::Backslash,
        winit::event::VirtualKeyCode::Calculator => KeyCode::Calculator,
        winit::event::VirtualKeyCode::Capital => KeyCode::Capital,
        winit::event::VirtualKeyCode::Colon => KeyCode::Colon,
        winit::event::VirtualKeyCode::Comma => KeyCode::Comma,
        winit::event::VirtualKeyCode::Convert => KeyCode::Convert,
        winit::event::VirtualKeyCode::NumpadDecimal => KeyCode::NumpadDecimal,
        winit::event::VirtualKeyCode::NumpadDivide => KeyCode::NumpadDivide,
        winit::event::VirtualKeyCode::Equals => KeyCode::Equals,
        winit::event::VirtualKeyCode::Grave => KeyCode::Grave,
        winit::event::VirtualKeyCode::Kana => KeyCode::Kana,
        winit::event::VirtualKeyCode::Kanji => KeyCode::Kanji,
        winit::event::VirtualKeyCode::LAlt => KeyCode::LAlt,
        winit::event::VirtualKeyCode::LBracket => KeyCode::LBracket,
        winit::event::VirtualKeyCode::LControl => KeyCode::LControl,
        winit::event::VirtualKeyCode::LShift => KeyCode::LShift,
        winit::event::VirtualKeyCode::LWin => KeyCode::LWin,
        winit::event::VirtualKeyCode::Mail => KeyCode::Mail,
        winit::event::VirtualKeyCode::MediaSelect => KeyCode::MediaSelect,
        winit::event::VirtualKeyCode::MediaStop => KeyCode::MediaStop,
        winit::event::VirtualKeyCode::Minus => KeyCode::Minus,
        winit::event::VirtualKeyCode::NumpadMultiply => KeyCode::NumpadMultiply,
        winit::event::VirtualKeyCode::Mute => KeyCode::Mute,
        winit::event::VirtualKeyCode::MyComputer => KeyCode::MyComputer,
        winit::event::VirtualKeyCode::NavigateForward => {
            KeyCode::NavigateForward
        }
        winit::event::VirtualKeyCode::NavigateBackward => {
            KeyCode::NavigateBackward
        }
        winit::event::VirtualKeyCode::NextTrack => KeyCode::NextTrack,
        winit::event::VirtualKeyCode::NoConvert => KeyCode::NoConvert,
        winit::event::VirtualKeyCode::NumpadComma => KeyCode::NumpadComma,
        winit::event::VirtualKeyCode::NumpadEnter => KeyCode::NumpadEnter,
        winit::event::VirtualKeyCode::NumpadEquals => KeyCode::NumpadEquals,
        winit::event::VirtualKeyCode::OEM102 => KeyCode::OEM102,
        winit::event::VirtualKeyCode::Period => KeyCode::Period,
        winit::event::VirtualKeyCode::PlayPause => KeyCode::PlayPause,
        winit::event::VirtualKeyCode::Power => KeyCode::Power,
        winit::event::VirtualKeyCode::PrevTrack => KeyCode::PrevTrack,
        winit::event::VirtualKeyCode::RAlt => KeyCode::RAlt,
        winit::event::VirtualKeyCode::RBracket => KeyCode::RBracket,
        winit::event::VirtualKeyCode::RControl => KeyCode::RControl,
        winit::event::VirtualKeyCode::RShift => KeyCode::RShift,
        winit::event::VirtualKeyCode::RWin => KeyCode::RWin,
        winit::event::VirtualKeyCode::Semicolon => KeyCode::Semicolon,
        winit::event::VirtualKeyCode::Slash => KeyCode::Slash,
        winit::event::VirtualKeyCode::Sleep => KeyCode::Sleep,
        winit::event::VirtualKeyCode::Stop => KeyCode::Stop,
        winit::event::VirtualKeyCode::NumpadSubtract => KeyCode::NumpadSubtract,
        winit::event::VirtualKeyCode::Sysrq => KeyCode::Sysrq,
        winit::event::VirtualKeyCode::Tab => KeyCode::Tab,
        winit::event::VirtualKeyCode::Underline => KeyCode::Underline,
        winit::event::VirtualKeyCode::Unlabeled => KeyCode::Unlabeled,
        winit::event::VirtualKeyCode::VolumeDown => KeyCode::VolumeDown,
        winit::event::VirtualKeyCode::VolumeUp => KeyCode::VolumeUp,
        winit::event::VirtualKeyCode::Wake => KeyCode::Wake,
        winit::event::VirtualKeyCode::WebBack => KeyCode::WebBack,
        winit::event::VirtualKeyCode::WebFavorites => KeyCode::WebFavorites,
        winit::event::VirtualKeyCode::WebForward => KeyCode::WebForward,
        winit::event::VirtualKeyCode::WebHome => KeyCode::WebHome,
        winit::event::VirtualKeyCode::WebRefresh => KeyCode::WebRefresh,
        winit::event::VirtualKeyCode::WebSearch => KeyCode::WebSearch,
        winit::event::VirtualKeyCode::WebStop => KeyCode::WebStop,
        winit::event::VirtualKeyCode::Yen => KeyCode::Yen,
        winit::event::VirtualKeyCode::Copy => KeyCode::Copy,
        winit::event::VirtualKeyCode::Paste => KeyCode::Paste,
        winit::event::VirtualKeyCode::Cut => KeyCode::Cut,
        winit::event::VirtualKeyCode::Asterisk => KeyCode::Asterisk,
    }
}

// As defined in: http://www.unicode.org/faq/private_use.html
pub(crate) fn is_private_use_character(c: char) -> bool {
    matches!(
        c,
        '\u{E000}'..='\u{F8FF}'
        | '\u{F0000}'..='\u{FFFFD}'
        | '\u{100000}'..='\u{10FFFD}'
    )
}<|MERGE_RESOLUTION|>--- conflicted
+++ resolved
@@ -137,28 +137,18 @@
         }
         WindowEvent::Ime(ime) => match ime {
             winit::event::Ime::Enabled => {
-<<<<<<< HEAD
-                println!("Enabled");
-=======
->>>>>>> 81208d96
                 Some(Event::Keyboard(keyboard::Event::IMEEnabled))
             }
             winit::event::Ime::Preedit(text, range) => {
                 // range parameter is used to mark converting position.
-<<<<<<< HEAD
-                println!("Preedit {} :indicator {:?}", text, range);
-=======
->>>>>>> 81208d96
+
                 Some(Event::Keyboard(keyboard::Event::IMEPreedit(
                     text.clone(),
                     *range,
                 )))
             }
             winit::event::Ime::Commit(text) => {
-<<<<<<< HEAD
-                println!("Commit : {}", text);
-=======
->>>>>>> 81208d96
+
                 Some(Event::Keyboard(keyboard::Event::IMECommit(text.clone())))
             }
             winit::event::Ime::Disabled => None,
