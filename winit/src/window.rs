//! Interact with the window of your application.
use crate::command::{self, Command};
use iced_native::window;

pub use window::{Event, Mode};

<<<<<<< HEAD
/// icon
#[derive(Debug, Clone)]
pub struct Icon(pub winit::window::Icon);
=======
/// Closes the current window and exits the application.
pub fn close<Message>() -> Command<Message> {
    Command::single(command::Action::Window(window::Action::Close))
}
>>>>>>> a6d0d577

/// Begins dragging the window while the left mouse button is held.
pub fn drag<Message>() -> Command<Message> {
    Command::single(command::Action::Window(window::Action::Drag))
}

/// Resizes the window to the given logical dimensions.
pub fn resize<Message>(width: u32, height: u32) -> Command<Message> {
    Command::single(command::Action::Window(window::Action::Resize {
        width,
        height,
    }))
}

/// Sets the window to maximized or back.
pub fn maximize<Message>(value: bool) -> Command<Message> {
    Command::single(command::Action::Window(window::Action::Maximize(value)))
}

/// Set the window to minimized or back.
pub fn minimize<Message>(value: bool) -> Command<Message> {
    Command::single(command::Action::Window(window::Action::Minimize(value)))
}

/// Moves a window to the given logical coordinates.
pub fn move_to<Message>(x: i32, y: i32) -> Command<Message> {
    Command::single(command::Action::Window(window::Action::Move { x, y }))
}

/// Sets the [`Mode`] of the window.
pub fn set_mode<Message>(mode: Mode) -> Command<Message> {
    Command::single(command::Action::Window(window::Action::SetMode(mode)))
}

/// Sets the window to maximized or back.
pub fn toggle_maximize<Message>() -> Command<Message> {
    Command::single(command::Action::Window(window::Action::ToggleMaximize))
}

/// Fetches the current [`Mode`] of the window.
pub fn fetch_mode<Message>(
    f: impl FnOnce(Mode) -> Message + 'static,
) -> Command<Message> {
    Command::single(command::Action::Window(window::Action::FetchMode(
        Box::new(f),
    )))
}

impl From<iced_native::window::Icon> for Icon {
    fn from(value: iced_native::window::Icon) -> Self {
        let (rgba, width, height) = value.into_raw();
        Icon(winit::window::Icon::from_rgba(rgba, width, height).unwrap())
    }
}

impl From<Icon> for winit::window::Icon {
    fn from(value: Icon) -> Self {
        value.0
    }
}<|MERGE_RESOLUTION|>--- conflicted
+++ resolved
@@ -4,16 +4,16 @@
 
 pub use window::{Event, Mode};
 
-<<<<<<< HEAD
+
 /// icon
 #[derive(Debug, Clone)]
 pub struct Icon(pub winit::window::Icon);
-=======
+
+
 /// Closes the current window and exits the application.
 pub fn close<Message>() -> Command<Message> {
     Command::single(command::Action::Window(window::Action::Close))
 }
->>>>>>> a6d0d577
 
 /// Begins dragging the window while the left mouse button is held.
 pub fn drag<Message>() -> Command<Message> {
