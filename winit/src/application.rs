//! Create interactive, native cross-platform applications.
#[cfg(feature = "trace")]
mod profiler;
mod state;

pub use state::State;

use crate::clipboard::{self, Clipboard};
use crate::conversion;
use crate::ime::IME;
use crate::mouse;
use crate::renderer;
use crate::widget::operation;
use crate::{
    Command, Debug, Error, Event, Executor, Proxy, Runtime, Settings, Size,
    Subscription,
};

use iced_futures::futures;
use iced_futures::futures::channel::mpsc;
use iced_graphics::compositor;
use iced_graphics::window;
use iced_native::program::Program;
use iced_native::time::Instant;
use iced_native::user_interface::{self, UserInterface};

pub use iced_native::application::{Appearance, StyleSheet};

use std::mem::ManuallyDrop;

#[cfg(feature = "trace")]
pub use profiler::Profiler;
#[cfg(feature = "trace")]
use tracing::{info_span, instrument::Instrument};

/// An interactive, native cross-platform application.
///
/// This trait is the main entrypoint of Iced. Once implemented, you can run
/// your GUI application by simply calling [`run`]. It will run in
/// its own window.
///
/// An [`Application`] can execute asynchronous actions by returning a
/// [`Command`] in some of its methods.
///
/// When using an [`Application`] with the `debug` feature enabled, a debug view
/// can be toggled by pressing `F12`.
pub trait Application: Program
where
    <Self::Renderer as crate::Renderer>::Theme: StyleSheet,
{
    /// The data needed to initialize your [`Application`].
    type Flags;

    /// Initializes the [`Application`] with the flags provided to
    /// [`run`] as part of the [`Settings`].
    ///
    /// Here is where you should return the initial state of your app.
    ///
    /// Additionally, you can return a [`Command`] if you need to perform some
    /// async action in the background on startup. This is useful if you want to
    /// load state from a file, perform an initial HTTP request, etc.
    fn new(flags: Self::Flags) -> (Self, Command<Self::Message>);

    /// Returns the current title of the [`Application`].
    ///
    /// This title can be dynamic! The runtime will automatically update the
    /// title of your application when necessary.
    fn title(&self) -> String;

    /// Returns the current `Theme` of the [`Application`].
    fn theme(&self) -> <Self::Renderer as crate::Renderer>::Theme;

    /// Returns the `Style` variation of the `Theme`.
    fn style(
        &self,
    ) -> <<Self::Renderer as crate::Renderer>::Theme as StyleSheet>::Style {
        Default::default()
    }

    /// Returns the event `Subscription` for the current state of the
    /// application.
    ///
    /// The messages produced by the `Subscription` will be handled by
    /// [`update`](#tymethod.update).
    ///
    /// A `Subscription` will be kept alive as long as you keep returning it!
    ///
    /// By default, it returns an empty subscription.
    fn subscription(&self) -> Subscription<Self::Message> {
        Subscription::none()
    }

    /// Returns the scale factor of the [`Application`].
    ///
    /// It can be used to dynamically control the size of the UI at runtime
    /// (i.e. zooming).
    ///
    /// For instance, a scale factor of `2.0` will make widgets twice as big,
    /// while a scale factor of `0.5` will shrink them to half their size.
    ///
    /// By default, it returns `1.0`.
    fn scale_factor(&self) -> f64 {
        1.0
    }
}

/// Runs an [`Application`] with an executor, compositor, and the provided
/// settings.
pub fn run<A, E, C>(
    settings: Settings<A::Flags>,
    compositor_settings: C::Settings,
) -> Result<(), Error>
where
    A: Application + 'static,
    E: Executor + 'static,
    C: window::Compositor<Renderer = A::Renderer> + 'static,
    <A::Renderer as crate::Renderer>::Theme: StyleSheet,
{
    use futures::task;
    use futures::Future;
    use winit::event_loop::EventLoopBuilder;

    #[cfg(feature = "trace")]
    let _guard = Profiler::init();

    let mut debug = Debug::new();
    debug.startup_started();

    #[cfg(feature = "trace")]
    let _ = info_span!("Application", "RUN").entered();

    let event_loop = EventLoopBuilder::with_user_event().build();
    let proxy = event_loop.create_proxy();

    let runtime = {
        let proxy = Proxy::new(event_loop.create_proxy());
        let executor = E::new().map_err(Error::ExecutorCreationFailed)?;

        Runtime::new(executor, proxy)
    };

    let (application, init_command) = {
        let flags = settings.flags;

        runtime.enter(|| A::new(flags))
    };

    #[cfg(target_arch = "wasm32")]
    let target = settings.window.platform_specific.target.clone();

    let builder = settings.window.into_builder(
        &application.title(),
        event_loop.primary_monitor(),
        settings.id,
    );

    log::info!("Window builder: {:#?}", builder);

    let window = builder
        .build(&event_loop)
        .map_err(Error::WindowCreationFailed)?;

    #[cfg(target_arch = "wasm32")]
    {
        use winit::platform::web::WindowExtWebSys;

        let canvas = window.canvas();

        let window = web_sys::window().unwrap();
        let document = window.document().unwrap();
        let body = document.body().unwrap();

        let target = target.and_then(|target| {
            body.query_selector(&format!("#{}", target))
                .ok()
                .unwrap_or(None)
        });

        let _ = match target {
            Some(node) => node
                .replace_child(&canvas, &node)
                .expect(&format!("Could not replace #{}", node.id())),
            None => body
                .append_child(&canvas)
                .expect("Append canvas to HTML body"),
        };
    }

    let (compositor, renderer) = C::new(compositor_settings, Some(&window))?;

    let (mut event_sender, event_receiver) = mpsc::unbounded();
    let (control_sender, mut control_receiver) = mpsc::unbounded();

    let mut instance = Box::pin({
        let run_instance = run_instance::<A, E, C>(
            application,
            compositor,
            renderer,
            runtime,
            proxy,
            debug,
            event_receiver,
            control_sender,
            init_command,
            window,
            settings.exit_on_close_request,
        );

        #[cfg(feature = "trace")]
        let run_instance =
            run_instance.instrument(info_span!("Application", "LOOP"));

        run_instance
    });

    let mut context = task::Context::from_waker(task::noop_waker_ref());

    platform::run(event_loop, move |event, _, control_flow| {
        use winit::event_loop::ControlFlow;

        if let ControlFlow::ExitWithCode(_) = control_flow {
            return;
        }

        let event = match event {
            winit::event::Event::WindowEvent {
                event:
                    winit::event::WindowEvent::ScaleFactorChanged {
                        new_inner_size,
                        ..
                    },
                window_id,
            } => Some(winit::event::Event::WindowEvent {
                event: winit::event::WindowEvent::Resized(*new_inner_size),
                window_id,
            }),
            _ => event.to_static(),
        };

        if let Some(event) = event {
            event_sender.start_send(event).expect("Send event");

            let poll = instance.as_mut().poll(&mut context);

            match poll {
                task::Poll::Pending => {
                    if let Ok(Some(flow)) = control_receiver.try_next() {
                        *control_flow = flow;
                    }
                }
                task::Poll::Ready(_) => {
                    *control_flow = ControlFlow::Exit;
                }
            };
        }
    })
}

async fn run_instance<A, E, C>(
    mut application: A,
    mut compositor: C,
    mut renderer: A::Renderer,
    mut runtime: Runtime<E, Proxy<A::Message>, A::Message>,
    mut proxy: winit::event_loop::EventLoopProxy<A::Message>,
    mut debug: Debug,
    mut event_receiver: mpsc::UnboundedReceiver<
        winit::event::Event<'_, A::Message>,
    >,
    mut control_sender: mpsc::UnboundedSender<winit::event_loop::ControlFlow>,
    init_command: Command<A::Message>,
    window: winit::window::Window,
    exit_on_close_request: bool,
) where
    A: Application + 'static,
    E: Executor + 'static,
    C: window::Compositor<Renderer = A::Renderer> + 'static,
    <A::Renderer as crate::Renderer>::Theme: StyleSheet,
{
    use iced_futures::futures::stream::StreamExt;
    use winit::event;
    use winit::event_loop::ControlFlow;

    let mut clipboard = Clipboard::connect(&window);

    let mut cache = user_interface::Cache::default();
    let mut surface = compositor.create_surface(&window);
    let mut should_exit = false;

    let mut state = State::new(&application, &window);
    let mut viewport_version = state.viewport_version();

    let physical_size = state.physical_size();

    compositor.configure_surface(
        &mut surface,
        physical_size.width,
        physical_size.height,
    );
    let ime = IME::new();
    run_command(
        &application,
        &mut cache,
        &state,
        &mut renderer,
        init_command,
        &mut runtime,
        &mut clipboard,
        &mut should_exit,
        &ime,
        &mut proxy,
        &mut debug,
        &window,
        || compositor.fetch_information(),
    );
    runtime.track(application.subscription());

    let mut user_interface = ManuallyDrop::new(build_user_interface(
        &application,
        cache,
        &mut renderer,
        state.logical_size(),
        &mut debug,
    ));

    let mut mouse_interaction = mouse::Interaction::default();
    let mut events = Vec::new();
    let mut messages = Vec::new();
<<<<<<< HEAD
=======
    let mut redraw_pending = false;

>>>>>>> 5ef0648b
    debug.startup_finished();

    while let Some(event) = event_receiver.next().await {
        match event {
            event::Event::NewEvents(start_cause) => {
                redraw_pending = matches!(
                    start_cause,
                    event::StartCause::Init
                        | event::StartCause::Poll
                        | event::StartCause::ResumeTimeReached { .. }
                );
            }
            event::Event::MainEventsCleared => {
                if !redraw_pending && events.is_empty() && messages.is_empty() {
                    continue;
                }

                debug.event_processing_started();
                let (interface_state, statuses) = user_interface.update(
                    &events,
                    state.cursor_position(),
                    &mut renderer,
                    &mut clipboard,
                    &ime,
                    &mut messages,
                );

                debug.event_processing_finished();

                for event in events.drain(..).zip(statuses.into_iter()) {
                    runtime.broadcast(event);
                }

                if !messages.is_empty()
                    || matches!(
                        interface_state,
                        user_interface::State::Outdated
                    )
                {
                    let mut cache =
                        ManuallyDrop::into_inner(user_interface).into_cache();

                    // Update application
                    update(
                        &mut application,
                        &mut cache,
                        &state,
                        &mut renderer,
                        &mut runtime,
                        &mut clipboard,
                        &mut should_exit,
                        &ime,
                        &mut proxy,
                        &mut debug,
                        &mut messages,
                        &window,
                        || compositor.fetch_information(),
                    );
                    // Update window
                    state.synchronize(&application, &window);

                    user_interface = ManuallyDrop::new(build_user_interface(
                        &application,
                        cache,
                        &mut renderer,
                        state.logical_size(),
                        &mut debug,
                    ));

                    if should_exit {
                        break;
                    }
                }
<<<<<<< HEAD
                ime.apply_request(&window);
=======

                // TODO: Avoid redrawing all the time by forcing widgets to
                // request redraws on state changes
                //
                // Then, we can use the `interface_state` here to decide if a redraw
                // is needed right away, or simply wait until a specific time.
                let redraw_event = Event::Window(
                    crate::window::Event::RedrawRequested(Instant::now()),
                );

                let (interface_state, _) = user_interface.update(
                    &[redraw_event.clone()],
                    state.cursor_position(),
                    &mut renderer,
                    &mut clipboard,
                    &mut messages,
                );

>>>>>>> 5ef0648b
                debug.draw_started();
                let new_mouse_interaction = user_interface.draw(
                    &mut renderer,
                    state.theme(),
                    &renderer::Style {
                        text_color: state.text_color(),
                    },
                    state.cursor_position(),
                );
                debug.draw_finished();

                if new_mouse_interaction != mouse_interaction {
                    window.set_cursor_icon(conversion::mouse_interaction(
                        new_mouse_interaction,
                    ));

                    mouse_interaction = new_mouse_interaction;
                }

                window.request_redraw();
                runtime
                    .broadcast((redraw_event, crate::event::Status::Ignored));

                let _ = control_sender.start_send(match interface_state {
                    user_interface::State::Updated {
                        redraw_request: Some(redraw_request),
                    } => match redraw_request {
                        crate::window::RedrawRequest::NextFrame => {
                            ControlFlow::Poll
                        }
                        crate::window::RedrawRequest::At(at) => {
                            ControlFlow::WaitUntil(at)
                        }
                    },
                    _ => ControlFlow::Wait,
                });

                redraw_pending = false;
            }
            event::Event::PlatformSpecific(event::PlatformSpecific::MacOS(
                event::MacOS::ReceivedUrl(url),
            )) => {
                use iced_native::event;

                events.push(iced_native::Event::PlatformSpecific(
                    event::PlatformSpecific::MacOS(event::MacOS::ReceivedUrl(
                        url,
                    )),
                ));
            }
            event::Event::UserEvent(message) => {
                messages.push(message);
            }
            event::Event::RedrawRequested(_) => {
                #[cfg(feature = "trace")]
                let _ = info_span!("Application", "FRAME").entered();

                let physical_size = state.physical_size();

                if physical_size.width == 0 || physical_size.height == 0 {
                    continue;
                }

                debug.render_started();
                let current_viewport_version = state.viewport_version();

                if viewport_version != current_viewport_version {
                    let logical_size = state.logical_size();

                    debug.layout_started();
                    user_interface = ManuallyDrop::new(
                        ManuallyDrop::into_inner(user_interface)
                            .relayout(logical_size, &mut renderer),
                    );
                    debug.layout_finished();

                    debug.draw_started();
                    let new_mouse_interaction = user_interface.draw(
                        &mut renderer,
                        state.theme(),
                        &renderer::Style {
                            text_color: state.text_color(),
                        },
                        state.cursor_position(),
                    );

                    if new_mouse_interaction != mouse_interaction {
                        window.set_cursor_icon(conversion::mouse_interaction(
                            new_mouse_interaction,
                        ));

                        mouse_interaction = new_mouse_interaction;
                    }
                    debug.draw_finished();

                    compositor.configure_surface(
                        &mut surface,
                        physical_size.width,
                        physical_size.height,
                    );

                    viewport_version = current_viewport_version;
                }

                match compositor.present(
                    &mut renderer,
                    &mut surface,
                    state.viewport(),
                    state.background_color(),
                    &debug.overlay(),
                ) {
                    Ok(()) => {
                        debug.render_finished();

                        // TODO: Handle animations!
                        // Maybe we can use `ControlFlow::WaitUntil` for this.
                    }
                    Err(error) => match error {
                        // This is an unrecoverable error.
                        compositor::SurfaceError::OutOfMemory => {
                            panic!("{:?}", error);
                        }
                        _ => {
                            debug.render_finished();

                            // Try rendering again next frame.
                            window.request_redraw();
                        }
                    },
                }
            }
            event::Event::WindowEvent {
                event: window_event,
                ..
            } => {
                if requests_exit(&window_event, state.modifiers())
                    && exit_on_close_request
                {
                    break;
                }

                state.update(&window, &window_event, &mut debug);

                if let Some(event) = conversion::window_event(
                    &window_event,
                    state.scale_factor(),
                    state.modifiers(),
                ) {
                    events.push(event);
                }
            }
            _ => {}
        }
    }

    // Manually drop the user interface
    drop(ManuallyDrop::into_inner(user_interface));
}

/// Returns true if the provided event should cause an [`Application`] to
/// exit.
pub fn requests_exit(
    event: &winit::event::WindowEvent<'_>,
    _modifiers: winit::event::ModifiersState,
) -> bool {
    use winit::event::WindowEvent;

    match event {
        WindowEvent::CloseRequested => true,
        #[cfg(target_os = "macos")]
        WindowEvent::KeyboardInput {
            input:
                winit::event::KeyboardInput {
                    virtual_keycode: Some(winit::event::VirtualKeyCode::Q),
                    state: winit::event::ElementState::Pressed,
                    ..
                },
            ..
        } if _modifiers.logo() => true,
        _ => false,
    }
}

/// Builds a [`UserInterface`] for the provided [`Application`], logging
/// [`struct@Debug`] information accordingly.
pub fn build_user_interface<'a, A: Application>(
    application: &'a A,
    cache: user_interface::Cache,
    renderer: &mut A::Renderer,
    size: Size,
    debug: &mut Debug,
) -> UserInterface<'a, A::Message, A::Renderer>
where
    <A::Renderer as crate::Renderer>::Theme: StyleSheet,
{
    #[cfg(feature = "trace")]
    let view_span = info_span!("Application", "VIEW").entered();

    debug.view_started();
    let view = application.view();

    #[cfg(feature = "trace")]
    let _ = view_span.exit();
    debug.view_finished();

    #[cfg(feature = "trace")]
    let layout_span = info_span!("Application", "LAYOUT").entered();

    debug.layout_started();
    let user_interface = UserInterface::build(view, size, cache, renderer);

    #[cfg(feature = "trace")]
    let _ = layout_span.exit();
    debug.layout_finished();

    user_interface
}

/// Updates an [`Application`] by feeding it the provided messages, spawning any
/// resulting [`Command`], and tracking its [`Subscription`].
pub fn update<A: Application, E: Executor>(
    application: &mut A,
    cache: &mut user_interface::Cache,
    state: &State<A>,
    renderer: &mut A::Renderer,
    runtime: &mut Runtime<E, Proxy<A::Message>, A::Message>,
    clipboard: &mut Clipboard,
    should_exit: &mut bool,
    ime: &IME,
    proxy: &mut winit::event_loop::EventLoopProxy<A::Message>,
    debug: &mut Debug,
    messages: &mut Vec<A::Message>,
    window: &winit::window::Window,
    graphics_info: impl FnOnce() -> compositor::Information + Copy,
) where
    <A::Renderer as crate::Renderer>::Theme: StyleSheet,
{
    for message in messages.drain(..) {
        #[cfg(feature = "trace")]
        let update_span = info_span!("Application", "UPDATE").entered();

        debug.log_message(&message);

        debug.update_started();
        let command = runtime.enter(|| application.update(message));

        #[cfg(feature = "trace")]
        let _ = update_span.exit();
        debug.update_finished();

        run_command(
            application,
            cache,
            state,
            renderer,
            command,
            runtime,
            clipboard,
            should_exit,
            ime,
            proxy,
            debug,
            window,
            graphics_info,
        );
    }

    let subscription = application.subscription();
    runtime.track(subscription);
}

/// Runs the actions of a [`Command`].
pub fn run_command<A, E>(
    application: &A,
    cache: &mut user_interface::Cache,
    state: &State<A>,
    renderer: &mut A::Renderer,
    command: Command<A::Message>,
    runtime: &mut Runtime<E, Proxy<A::Message>, A::Message>,
    clipboard: &mut Clipboard,
    should_exit: &mut bool,
    ime: &IME,
    proxy: &mut winit::event_loop::EventLoopProxy<A::Message>,
    debug: &mut Debug,
    window: &winit::window::Window,
    _graphics_info: impl FnOnce() -> compositor::Information + Copy,
) where
    A: Application,
    E: Executor,
    <A::Renderer as crate::Renderer>::Theme: StyleSheet,
{
    use iced_native::command;
    use iced_native::system;
    use iced_native::window;

    for action in command.actions() {
        match action {
            command::Action::Future(future) => {
                runtime.spawn(future);
            }
            command::Action::Clipboard(action) => match action {
                clipboard::Action::Read(tag) => {
                    let message = tag(clipboard.read());

                    proxy
                        .send_event(message)
                        .expect("Send message to event loop");
                }
                clipboard::Action::Write(contents) => {
                    clipboard.write(contents);
                }
            },
            command::Action::IME(action) => match action {
                iced_native::ime::Action::Allow(allow) => {
                    ime.set_ime_allowed(allow);
                }
                iced_native::ime::Action::Position(x, y) => {
                    ime.set_ime_position(x, y);
                }
                iced_native::ime::Action::Unlock => {
                    ime.unlock_set_ime_allowed();
                }
            },
            command::Action::Window(action) => match action {
                window::Action::Close => {
                    *should_exit = true;
                }
                window::Action::Drag => {
                    let _res = window.drag_window();
                }
                window::Action::Resize { width, height } => {
                    window.set_inner_size(winit::dpi::LogicalSize {
                        width,
                        height,
                    });
                }
                window::Action::Maximize(value) => {
                    window.set_maximized(value);
                }
                window::Action::Minimize(value) => {
                    window.set_minimized(value);
                }
                window::Action::Move { x, y } => {
                    window.set_outer_position(winit::dpi::LogicalPosition {
                        x,
                        y,
                    });
                }
                window::Action::SetMode(mode) => {
                    window.set_visible(conversion::visible(mode));
                    window.set_fullscreen(conversion::fullscreen(
                        window.primary_monitor(),
                        mode,
                    ));
                }
                window::Action::FetchMode(tag) => {
                    let mode = if window.is_visible().unwrap_or(true) {
                        conversion::mode(window.fullscreen())
                    } else {
                        window::Mode::Hidden
                    };

                    proxy
                        .send_event(tag(mode))
                        .expect("Send message to event loop");
                }
                window::Action::ToggleMaximize => {
                    window.set_maximized(!window.is_maximized())
                }
                window::Action::ToggleDecorations => {
                    window.set_decorations(!window.is_decorated())
                }
                window::Action::RequestUserAttention(user_attention) => window
                    .request_user_attention(
                        user_attention.map(conversion::user_attention),
                    ),
                window::Action::GainFocus => window.focus_window(),
            },
            command::Action::System(action) => match action {
                system::Action::QueryInformation(_tag) => {
                    #[cfg(feature = "system")]
                    {
                        let graphics_info = _graphics_info();
                        let proxy = proxy.clone();

                        let _ = std::thread::spawn(move || {
                            let information =
                                crate::system::information(graphics_info);

                            let message = _tag(information);

                            proxy
                                .send_event(message)
                                .expect("Send message to event loop")
                        });
                    }
                }
            },
            command::Action::Widget(action) => {
                let mut current_cache = std::mem::take(cache);
                let mut current_operation = Some(action.into_operation());

                let mut user_interface = build_user_interface(
                    application,
                    current_cache,
                    renderer,
                    state.logical_size(),
                    debug,
                );

                while let Some(mut operation) = current_operation.take() {
                    user_interface.operate(renderer, operation.as_mut());

                    match operation.finish() {
                        operation::Outcome::None => {}
                        operation::Outcome::Some(message) => {
                            proxy
                                .send_event(message)
                                .expect("Send message to event loop");
                        }
                        operation::Outcome::Chain(next) => {
                            current_operation = Some(next);
                        }
                    }
                }

                current_cache = user_interface.into_cache();
                *cache = current_cache;
            }
        }
    }
}

#[cfg(not(target_arch = "wasm32"))]
mod platform {
    pub fn run<T, F>(
        mut event_loop: winit::event_loop::EventLoop<T>,
        event_handler: F,
    ) -> Result<(), super::Error>
    where
        F: 'static
            + FnMut(
                winit::event::Event<'_, T>,
                &winit::event_loop::EventLoopWindowTarget<T>,
                &mut winit::event_loop::ControlFlow,
            ),
    {
        use winit::platform::run_return::EventLoopExtRunReturn;

        let _ = event_loop.run_return(event_handler);

        Ok(())
    }
}

#[cfg(target_arch = "wasm32")]
mod platform {
    pub fn run<T, F>(
        event_loop: winit::event_loop::EventLoop<T>,
        event_handler: F,
    ) -> !
    where
        F: 'static
            + FnMut(
                winit::event::Event<'_, T>,
                &winit::event_loop::EventLoopWindowTarget<T>,
                &mut winit::event_loop::ControlFlow,
            ),
    {
        event_loop.run(event_handler)
    }
}<|MERGE_RESOLUTION|>--- conflicted
+++ resolved
@@ -325,11 +325,8 @@
     let mut mouse_interaction = mouse::Interaction::default();
     let mut events = Vec::new();
     let mut messages = Vec::new();
-<<<<<<< HEAD
-=======
     let mut redraw_pending = false;
 
->>>>>>> 5ef0648b
     debug.startup_finished();
 
     while let Some(event) = event_receiver.next().await {
@@ -403,9 +400,6 @@
                         break;
                     }
                 }
-<<<<<<< HEAD
-                ime.apply_request(&window);
-=======
 
                 // TODO: Avoid redrawing all the time by forcing widgets to
                 // request redraws on state changes
@@ -424,7 +418,6 @@
                     &mut messages,
                 );
 
->>>>>>> 5ef0648b
                 debug.draw_started();
                 let new_mouse_interaction = user_interface.draw(
                     &mut renderer,
