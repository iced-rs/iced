--- conflicted
+++ resolved
@@ -1,305 +1,9 @@
-use crate::{
-<<<<<<< HEAD
-    input::{keyboard, mouse},
-    conversion,
-    Event,
-};
-
-pub struct Platform {
-    pub event_loop : winit::event_loop::EventLoop<()>,
-    pub window_builder : winit::window::WindowBuilder,
-}
-=======
-    conversion,
-    input::{keyboard, mouse},
-    renderer::{Target, Windowed},
-    Cache, Container, Debug, Element, Event, Length, MouseCursor,
-    UserInterface,
-};
-
 pub trait Application {
-    type Renderer: Windowed;
-
-    type Message: std::fmt::Debug;
+    type Renderer : crate::renderer::Windowed;
+    type Message : std::fmt::Debug + 'static;
 
     fn title(&self) -> String;
-
     fn update(&mut self, message: Self::Message);
-
-    fn view(&mut self) -> Element<Self::Message, Self::Renderer>;
->>>>>>> 73f3c900
-
-impl Platform {
-    pub fn new<Application : crate::application::Application>(application : &Application) -> Self
-    {
-        let event_loop = winit::event_loop::EventLoop::new();
-        let window_builder = winit::window::WindowBuilder::new().with_title(&application.title());
-        Self{event_loop, window_builder}
-    }
-
-
-   pub fn run<'a, Application : crate::application::Application + 'a>(self, mut application : Application) -> Result<(), winit::error::OsError> {
-        let mut debug = crate::Debug::new();
-        let mut title = application.title();
-        debug.startup_started();
-
-        let Self{mut event_loop, window_builder} = self;
-        let window = window_builder.build(&event_loop)?;
-        let dpi = window.hidpi_factor();
-        let mut size = window.inner_size();
-        let mut new_size: Option<winit::dpi::LogicalSize> = None;
-
-        use crate::renderer::Windowed;
-        let mut renderer = Application::Renderer::new(application.style());
-
-        use crate::renderer::Target;
-        let mut target = {
-            let (width, height) = to_physical(size, dpi);
-
-            <Application::Renderer as Windowed>::Target::new(
-                &window, width, height, dpi as f32, &renderer,
-            )
-        };
-
-        debug.layout_started();
-<<<<<<< HEAD
-        let user_interface = crate::UserInterface::build(
-            document(&mut application, size, &mut debug),
-            crate::Cache::default(),
-            &renderer,
-=======
-        let user_interface = UserInterface::build(
-            document(&mut self, size, &mut debug),
-            Cache::default(),
-            &mut renderer,
->>>>>>> 73f3c900
-        );
-        debug.layout_finished();
-
-        debug.draw_started();
-        let mut primitive = user_interface.draw(&mut renderer);
-        debug.draw_finished();
-
-        let mut cache = Some(user_interface.into_cache());
-        let mut events = Vec::new();
-        let mut mouse_cursor = crate::MouseCursor::OutOfBounds;
-        debug.startup_finished();
-
-        window.request_redraw();
-
-        use winit::event::{self, WindowEvent};
-        use winit::platform::desktop::EventLoopExtDesktop;
-        event_loop.run_return(move |event, _, control_flow| match event {
-            event::Event::MainEventsCleared => {
-                // TODO: We should be able to keep a user interface alive
-                // between events once we remove state references.
-                //
-                // This will allow us to rebuild it only when a message is
-                // handled.
-                debug.layout_started();
-                let mut user_interface = crate::UserInterface::build(
-                    document(&mut application, size, &mut debug),
-                    cache.take().unwrap(),
-                    &mut renderer,
-                );
-                debug.layout_finished();
-
-                debug.event_processing_started();
-                let messages =
-                    user_interface.update(&renderer, events.drain(..));
-                debug.event_processing_finished();
-
-                if messages.is_empty() {
-                    debug.draw_started();
-                    primitive = user_interface.draw(&mut renderer);
-                    debug.draw_finished();
-
-                    cache = Some(user_interface.into_cache());
-                } else {
-                    // When there are messages, we are forced to rebuild twice
-                    // for now :^)
-                    let temp_cache = user_interface.into_cache();
-
-                    for message in messages {
-                        log::debug!("Updating");
-
-                        debug.log_message(&message);
-
-                        debug.update_started();
-                        application.update(message);
-                        debug.update_finished();
-                    }
-
-                    // Update window title
-                    let new_title = application.title();
-
-                    if title != new_title {
-                        window.set_title(&new_title);
-
-                        title = new_title;
-                    }
-
-                    debug.layout_started();
-                    let user_interface = crate::UserInterface::build(
-                        document(&mut application, size, &mut debug),
-                        temp_cache,
-                        &mut renderer,
-                    );
-                    debug.layout_finished();
-
-                    debug.draw_started();
-                    primitive = user_interface.draw(&mut renderer);
-                    debug.draw_finished();
-
-                    cache = Some(user_interface.into_cache());
-                }
-
-                window.request_redraw();
-            }
-            event::Event::RedrawRequested(_) => {
-                debug.render_started();
-
-                if let Some(new_size) = new_size.take() {
-                    let dpi = window.hidpi_factor();
-                    let (width, height) = to_physical(new_size, dpi);
-
-                    target.resize(
-                        width,
-                        height,
-                        window.hidpi_factor() as f32,
-                        &renderer,
-                    );
-
-                    size = new_size;
-                }
-
-                let new_mouse_cursor =
-                    crate::renderer::Windowed::draw(&mut renderer, &primitive, &debug.overlay(), &mut target);
-
-                debug.render_finished();
-
-                if new_mouse_cursor != mouse_cursor {
-                    window.set_cursor_icon(conversion::mouse_cursor(
-                        new_mouse_cursor,
-                    ));
-
-                    mouse_cursor = new_mouse_cursor;
-                }
-
-                // TODO: Handle animations!
-                // Maybe we can use `ControlFlow::WaitUntil` for this.
-            }
-            event::Event::WindowEvent {
-                event: window_event,
-                ..
-            } => match window_event {
-                WindowEvent::CursorMoved { position, .. } => {
-                    events.push(Event::Mouse(mouse::Event::CursorMoved {
-                        x: position.x as f32,
-                        y: position.y as f32,
-                    }));
-                }
-                WindowEvent::MouseInput { button, state, .. } => {
-                    events.push(Event::Mouse(mouse::Event::Input {
-                        button: conversion::mouse_button(button),
-                        state: conversion::button_state(state),
-                    }));
-                }
-                WindowEvent::MouseWheel { delta, .. } => match delta {
-                    winit::event::MouseScrollDelta::LineDelta(
-                        delta_x,
-                        delta_y,
-                    ) => {
-                        events.push(Event::Mouse(
-                            mouse::Event::WheelScrolled {
-                                delta: mouse::ScrollDelta::Lines {
-                                    x: delta_x,
-                                    y: delta_y,
-                                },
-                            },
-                        ));
-                    }
-                    winit::event::MouseScrollDelta::PixelDelta(position) => {
-                        events.push(Event::Mouse(
-                            mouse::Event::WheelScrolled {
-                                delta: mouse::ScrollDelta::Pixels {
-                                    x: position.x as f32,
-                                    y: position.y as f32,
-                                },
-                            },
-                        ));
-                    }
-                },
-                WindowEvent::ReceivedCharacter(c) => {
-                    events.push(Event::Keyboard(
-                        keyboard::Event::CharacterReceived(c),
-                    ));
-                }
-                WindowEvent::KeyboardInput {
-                    input:
-                        winit::event::KeyboardInput {
-                            virtual_keycode: Some(virtual_keycode),
-                            state,
-                            ..
-                        },
-                    ..
-                } => {
-                    match (virtual_keycode, state) {
-                        (
-                            winit::event::VirtualKeyCode::F12,
-                            winit::event::ElementState::Pressed,
-                        ) => debug.toggle(),
-                        _ => {}
-                    }
-
-                    events.push(Event::Keyboard(keyboard::Event::Input {
-                        key_code: conversion::key_code(virtual_keycode),
-                        state: conversion::button_state(state),
-                    }));
-                }
-                WindowEvent::CloseRequested => {
-                    *control_flow = winit::event_loop::ControlFlow::Exit;
-                }
-                WindowEvent::Resized(size) => {
-                    new_size = Some(size.into());
-
-                    log::debug!("Resized: {:?}", new_size);
-                }
-                _ => {}
-            },
-            _ => {
-                *control_flow = winit::event_loop::ControlFlow::Wait;
-            }
-        });
-        Ok(())
-    }
-}
-
-fn to_physical(size: winit::dpi::LogicalSize, dpi: f64) -> (u16, u16) {
-    let physical_size = size.to_physical(dpi);
-
-    (
-        physical_size.width.round() as u16,
-        physical_size.height.round() as u16,
-    )
-}
-
-fn document<'a, Application : crate::application::Application>(application: &'a mut Application, size: winit::dpi::LogicalSize, debug: &mut crate::Debug)
-    -> crate::Element<'a, Application::Message, Application::Renderer>
-{
-    debug.view_started();
-    let view = application.view();
-    debug.view_finished();
-
-<<<<<<< HEAD
-    crate::Column::new()
-        .width(crate::Length::Units(size.width.round() as u16))
-        .height(crate::Length::Units(size.height.round() as u16))
-        .push(view)
-=======
-    Container::new(view)
-        .width(Length::Units(size.width.round() as u16))
-        .height(Length::Units(size.height.round() as u16))
->>>>>>> 73f3c900
-        .into()
+    fn view(&mut self) -> crate::Element<Self::Message, Self::Renderer>;
+    fn style(&self) -> crate::renderer::Style { crate::renderer::Style::default() }
 }