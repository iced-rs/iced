//! Create interactive, native cross-platform applications.
mod state;

pub use state::State;

use crate::clipboard::{self, Clipboard};
use crate::conversion;
use crate::ime::IME;
use crate::mouse;
use crate::renderer;
use crate::widget::operation;
use crate::{
    Command, Debug, Error, Executor, Proxy, Runtime, Settings, Size,
    Subscription,
};

use iced_futures::futures;
use iced_futures::futures::channel::mpsc;
use iced_graphics::compositor;
use iced_graphics::window;
use iced_native::program::Program;
use iced_native::user_interface::{self, UserInterface};

pub use iced_native::application::{Appearance, StyleSheet};

use std::mem::ManuallyDrop;

/// An interactive, native cross-platform application.
///
/// This trait is the main entrypoint of Iced. Once implemented, you can run
/// your GUI application by simply calling [`run`]. It will run in
/// its own window.
///
/// An [`Application`] can execute asynchronous actions by returning a
/// [`Command`] in some of its methods.
///
/// When using an [`Application`] with the `debug` feature enabled, a debug view
/// can be toggled by pressing `F12`.
pub trait Application: Program
where
    <Self::Renderer as crate::Renderer>::Theme: StyleSheet,
{
    /// The data needed to initialize your [`Application`].
    type Flags;

    /// Initializes the [`Application`] with the flags provided to
    /// [`run`] as part of the [`Settings`].
    ///
    /// Here is where you should return the initial state of your app.
    ///
    /// Additionally, you can return a [`Command`] if you need to perform some
    /// async action in the background on startup. This is useful if you want to
    /// load state from a file, perform an initial HTTP request, etc.
    fn new(flags: Self::Flags) -> (Self, Command<Self::Message>);

    /// Returns the current title of the [`Application`].
    ///
    /// This title can be dynamic! The runtime will automatically update the
    /// title of your application when necessary.
    fn title(&self) -> String;

    /// Returns the current `Theme` of the [`Application`].
    fn theme(&self) -> <Self::Renderer as crate::Renderer>::Theme;

    /// Returns the `Style` variation of the `Theme`.
    fn style(
        &self,
    ) -> <<Self::Renderer as crate::Renderer>::Theme as StyleSheet>::Style {
        Default::default()
    }

    /// Returns the event `Subscription` for the current state of the
    /// application.
    ///
    /// The messages produced by the `Subscription` will be handled by
    /// [`update`](#tymethod.update).
    ///
    /// A `Subscription` will be kept alive as long as you keep returning it!
    ///
    /// By default, it returns an empty subscription.
    fn subscription(&self) -> Subscription<Self::Message> {
        Subscription::none()
    }

    /// Returns the scale factor of the [`Application`].
    ///
    /// It can be used to dynamically control the size of the UI at runtime
    /// (i.e. zooming).
    ///
    /// For instance, a scale factor of `2.0` will make widgets twice as big,
    /// while a scale factor of `0.5` will shrink them to half their size.
    ///
    /// By default, it returns `1.0`.
    fn scale_factor(&self) -> f64 {
        1.0
    }
}

/// Runs an [`Application`] with an executor, compositor, and the provided
/// settings.
pub fn run<A, E, C>(
    settings: Settings<A::Flags>,
    compositor_settings: C::Settings,
) -> Result<(), Error>
where
    A: Application + 'static,
    E: Executor + 'static,
    C: window::Compositor<Renderer = A::Renderer> + 'static,
    <A::Renderer as crate::Renderer>::Theme: StyleSheet,
{
    use futures::task;
    use futures::Future;
    use winit::event_loop::EventLoopBuilder;

    let mut debug = Debug::new();
    debug.startup_started();

    let event_loop = EventLoopBuilder::with_user_event().build();
    let proxy = event_loop.create_proxy();

    let runtime = {
        let proxy = Proxy::new(event_loop.create_proxy());
        let executor = E::new().map_err(Error::ExecutorCreationFailed)?;

        Runtime::new(executor, proxy)
    };

    let (application, init_command) = {
        let flags = settings.flags;

        runtime.enter(|| A::new(flags))
    };

    #[cfg(target_arch = "wasm32")]
    let target = settings.window.platform_specific.target.clone();

    let builder = settings.window.into_builder(
        &application.title(),
        event_loop.primary_monitor(),
        settings.id,
    );

    log::info!("Window builder: {:#?}", builder);

    let window = builder
        .build(&event_loop)
        .map_err(Error::WindowCreationFailed)?;

    #[cfg(target_arch = "wasm32")]
    {
        use winit::platform::web::WindowExtWebSys;

        let canvas = window.canvas();

        let window = web_sys::window().unwrap();
        let document = window.document().unwrap();
        let body = document.body().unwrap();

        let target = target.and_then(|target| {
            body.query_selector(&format!("#{}", target))
                .ok()
                .unwrap_or(None)
        });

        let _ = match target {
            Some(node) => node
                .replace_child(&canvas, &node)
                .expect(&format!("Could not replace #{}", node.id())),
            None => body
                .append_child(&canvas)
                .expect("Append canvas to HTML body"),
        };
    }

    let (compositor, renderer) = C::new(compositor_settings, Some(&window))?;

    let (mut sender, receiver) = mpsc::unbounded();

    let mut instance = Box::pin(run_instance::<A, E, C>(
        application,
        compositor,
        renderer,
        runtime,
        proxy,
        debug,
        receiver,
        init_command,
        window,
        settings.exit_on_close_request,
    ));

    let mut context = task::Context::from_waker(task::noop_waker_ref());

    platform::run(event_loop, move |event, _, control_flow| {
        use winit::event_loop::ControlFlow;

        if let ControlFlow::ExitWithCode(_) = control_flow {
            return;
        }

        let event = match event {
            winit::event::Event::WindowEvent {
                event:
                    winit::event::WindowEvent::ScaleFactorChanged {
                        new_inner_size,
                        ..
                    },
                window_id,
            } => Some(winit::event::Event::WindowEvent {
                event: winit::event::WindowEvent::Resized(*new_inner_size),
                window_id,
            }),
            _ => event.to_static(),
        };

        if let Some(event) = event {
            sender.start_send(event).expect("Send event");

            let poll = instance.as_mut().poll(&mut context);

            *control_flow = match poll {
                task::Poll::Pending => ControlFlow::Wait,
                task::Poll::Ready(_) => ControlFlow::Exit,
            };
        }
    })
}

async fn run_instance<A, E, C>(
    mut application: A,
    mut compositor: C,
    mut renderer: A::Renderer,
    mut runtime: Runtime<E, Proxy<A::Message>, A::Message>,
    mut proxy: winit::event_loop::EventLoopProxy<A::Message>,
    mut debug: Debug,
    mut receiver: mpsc::UnboundedReceiver<winit::event::Event<'_, A::Message>>,
    init_command: Command<A::Message>,
    window: winit::window::Window,
    exit_on_close_request: bool,
) where
    A: Application + 'static,
    E: Executor + 'static,
    C: window::Compositor<Renderer = A::Renderer> + 'static,
    <A::Renderer as crate::Renderer>::Theme: StyleSheet,
{
    use iced_futures::futures::stream::StreamExt;
    use winit::event;

    let mut clipboard = Clipboard::connect(&window);

    let mut cache = user_interface::Cache::default();
    let mut surface = compositor.create_surface(&window);
    let mut should_exit = false;

    let mut state = State::new(&application, &window);
    let mut viewport_version = state.viewport_version();

    let physical_size = state.physical_size();

    compositor.configure_surface(
        &mut surface,
        physical_size.width,
        physical_size.height,
    );
    let ime = IME::new();
    run_command(
        &application,
        &mut cache,
        &state,
        &mut renderer,
        init_command,
        &mut runtime,
        &mut clipboard,
<<<<<<< HEAD
        &ime,
=======
        &mut should_exit,
>>>>>>> d2d18479
        &mut proxy,
        &mut debug,
        &window,
        || compositor.fetch_information(),
    );
    runtime.track(application.subscription());

    let mut user_interface = ManuallyDrop::new(build_user_interface(
        &application,
        cache,
        &mut renderer,
        state.logical_size(),
        &mut debug,
    ));

    let mut mouse_interaction = mouse::Interaction::default();
    let mut events = Vec::new();
    let mut messages = Vec::new();
    debug.startup_finished();

    while let Some(event) = receiver.next().await {
        match event {
            event::Event::MainEventsCleared => {
                if events.is_empty() && messages.is_empty() {
                    continue;
                }

                debug.event_processing_started();
                let (interface_state, statuses) = user_interface.update(
                    &events,
                    state.cursor_position(),
                    &mut renderer,
                    &mut clipboard,
                    &ime,
                    &mut messages,
                );

                debug.event_processing_finished();

                for event in events.drain(..).zip(statuses.into_iter()) {
                    runtime.broadcast(event);
                }

                if !messages.is_empty()
                    || matches!(
                        interface_state,
                        user_interface::State::Outdated,
                    )
                {
                    let mut cache =
                        ManuallyDrop::into_inner(user_interface).into_cache();

                    // Update application
                    update(
                        &mut application,
                        &mut cache,
                        &state,
                        &mut renderer,
                        &mut runtime,
                        &mut clipboard,
<<<<<<< HEAD
                        &ime,
=======
                        &mut should_exit,
>>>>>>> d2d18479
                        &mut proxy,
                        &mut debug,
                        &mut messages,
                        &window,
                        || compositor.fetch_information(),
                    );
                    // Update window
                    state.synchronize(&application, &window);

                    user_interface = ManuallyDrop::new(build_user_interface(
                        &application,
                        cache,
                        &mut renderer,
                        state.logical_size(),
                        &mut debug,
                    ));

                    if should_exit {
                        break;
                    }
                }
                ime.apply_request(&window);
                debug.draw_started();
                let new_mouse_interaction = user_interface.draw(
                    &mut renderer,
                    state.theme(),
                    &renderer::Style {
                        text_color: state.text_color(),
                    },
                    state.cursor_position(),
                );
                debug.draw_finished();

                if new_mouse_interaction != mouse_interaction {
                    window.set_cursor_icon(conversion::mouse_interaction(
                        new_mouse_interaction,
                    ));

                    mouse_interaction = new_mouse_interaction;
                }

                window.request_redraw();
            }
            event::Event::PlatformSpecific(event::PlatformSpecific::MacOS(
                event::MacOS::ReceivedUrl(url),
            )) => {
                use iced_native::event;

                events.push(iced_native::Event::PlatformSpecific(
                    event::PlatformSpecific::MacOS(event::MacOS::ReceivedUrl(
                        url,
                    )),
                ));
            }
            event::Event::UserEvent(message) => {
                messages.push(message);
            }
            event::Event::RedrawRequested(_) => {
                let physical_size = state.physical_size();

                if physical_size.width == 0 || physical_size.height == 0 {
                    continue;
                }

                debug.render_started();
                let current_viewport_version = state.viewport_version();

                if viewport_version != current_viewport_version {
                    let logical_size = state.logical_size();

                    debug.layout_started();
                    user_interface = ManuallyDrop::new(
                        ManuallyDrop::into_inner(user_interface)
                            .relayout(logical_size, &mut renderer),
                    );
                    debug.layout_finished();

                    debug.draw_started();
                    let new_mouse_interaction = user_interface.draw(
                        &mut renderer,
                        state.theme(),
                        &renderer::Style {
                            text_color: state.text_color(),
                        },
                        state.cursor_position(),
                    );

                    if new_mouse_interaction != mouse_interaction {
                        window.set_cursor_icon(conversion::mouse_interaction(
                            new_mouse_interaction,
                        ));

                        mouse_interaction = new_mouse_interaction;
                    }
                    debug.draw_finished();

                    compositor.configure_surface(
                        &mut surface,
                        physical_size.width,
                        physical_size.height,
                    );

                    viewport_version = current_viewport_version;
                }

                match compositor.present(
                    &mut renderer,
                    &mut surface,
                    state.viewport(),
                    state.background_color(),
                    &debug.overlay(),
                ) {
                    Ok(()) => {
                        debug.render_finished();

                        // TODO: Handle animations!
                        // Maybe we can use `ControlFlow::WaitUntil` for this.
                    }
                    Err(error) => match error {
                        // This is an unrecoverable error.
                        compositor::SurfaceError::OutOfMemory => {
                            panic!("{:?}", error);
                        }
                        _ => {
                            debug.render_finished();

                            // Try rendering again next frame.
                            window.request_redraw();
                        }
                    },
                }
            }
            event::Event::WindowEvent {
                event: window_event,
                ..
            } => {
                if requests_exit(&window_event, state.modifiers())
                    && exit_on_close_request
                {
                    break;
                }

                state.update(&window, &window_event, &mut debug);

                if let Some(event) = conversion::window_event(
                    &window_event,
                    state.scale_factor(),
                    state.modifiers(),
                ) {
                    events.push(event);
                }
            }
            _ => {}
        }
    }

    // Manually drop the user interface
    drop(ManuallyDrop::into_inner(user_interface));
}

/// Returns true if the provided event should cause an [`Application`] to
/// exit.
pub fn requests_exit(
    event: &winit::event::WindowEvent<'_>,
    _modifiers: winit::event::ModifiersState,
) -> bool {
    use winit::event::WindowEvent;

    match event {
        WindowEvent::CloseRequested => true,
        #[cfg(target_os = "macos")]
        WindowEvent::KeyboardInput {
            input:
                winit::event::KeyboardInput {
                    virtual_keycode: Some(winit::event::VirtualKeyCode::Q),
                    state: winit::event::ElementState::Pressed,
                    ..
                },
            ..
        } if _modifiers.logo() => true,
        _ => false,
    }
}

/// Builds a [`UserInterface`] for the provided [`Application`], logging
/// [`struct@Debug`] information accordingly.
pub fn build_user_interface<'a, A: Application>(
    application: &'a A,
    cache: user_interface::Cache,
    renderer: &mut A::Renderer,
    size: Size,
    debug: &mut Debug,
) -> UserInterface<'a, A::Message, A::Renderer>
where
    <A::Renderer as crate::Renderer>::Theme: StyleSheet,
{
    debug.view_started();
    let view = application.view();
    debug.view_finished();

    debug.layout_started();
    let user_interface = UserInterface::build(view, size, cache, renderer);
    debug.layout_finished();

    user_interface
}

/// Updates an [`Application`] by feeding it the provided messages, spawning any
/// resulting [`Command`], and tracking its [`Subscription`].
pub fn update<A: Application, E: Executor>(
    application: &mut A,
    cache: &mut user_interface::Cache,
    state: &State<A>,
    renderer: &mut A::Renderer,
    runtime: &mut Runtime<E, Proxy<A::Message>, A::Message>,
    clipboard: &mut Clipboard,
<<<<<<< HEAD
    ime: &IME,
=======
    should_exit: &mut bool,
>>>>>>> d2d18479
    proxy: &mut winit::event_loop::EventLoopProxy<A::Message>,
    debug: &mut Debug,
    messages: &mut Vec<A::Message>,
    window: &winit::window::Window,
    graphics_info: impl FnOnce() -> compositor::Information + Copy,
) where
    <A::Renderer as crate::Renderer>::Theme: StyleSheet,
{
    for message in messages.drain(..) {
        debug.log_message(&message);

        debug.update_started();
        let command = runtime.enter(|| application.update(message));
        debug.update_finished();

        run_command(
            application,
            cache,
            state,
            renderer,
            command,
            runtime,
            clipboard,
<<<<<<< HEAD
            ime,
=======
            should_exit,
>>>>>>> d2d18479
            proxy,
            debug,
            window,
            graphics_info,
        );
    }

    let subscription = application.subscription();
    runtime.track(subscription);
}

/// Runs the actions of a [`Command`].
pub fn run_command<A, E>(
    application: &A,
    cache: &mut user_interface::Cache,
    state: &State<A>,
    renderer: &mut A::Renderer,
    command: Command<A::Message>,
    runtime: &mut Runtime<E, Proxy<A::Message>, A::Message>,
    clipboard: &mut Clipboard,
<<<<<<< HEAD
    ime: &IME,
=======
    should_exit: &mut bool,
>>>>>>> d2d18479
    proxy: &mut winit::event_loop::EventLoopProxy<A::Message>,
    debug: &mut Debug,
    window: &winit::window::Window,
    _graphics_info: impl FnOnce() -> compositor::Information + Copy,
) where
    A: Application,
    E: Executor,
    <A::Renderer as crate::Renderer>::Theme: StyleSheet,
{
    use iced_native::command;
    use iced_native::system;
    use iced_native::window;

    for action in command.actions() {
        match action {
            command::Action::Future(future) => {
                runtime.spawn(future);
            }
            command::Action::Clipboard(action) => match action {
                clipboard::Action::Read(tag) => {
                    let message = tag(clipboard.read());

                    proxy
                        .send_event(message)
                        .expect("Send message to event loop");
                }
                clipboard::Action::Write(contents) => {
                    clipboard.write(contents);
                }
            },
            command::Action::IME(action) => match action {
                iced_native::ime::Action::Allow(allow) => {
                    ime.set_ime_allowed(allow);
                }
                iced_native::ime::Action::Position(x, y) => {
                    ime.set_ime_position(x, y);
                }
                iced_native::ime::Action::Unlock => {
                    ime.unlock_set_ime_allowed();
                }
            },
            command::Action::Window(action) => match action {
                window::Action::Close => {
                    *should_exit = true;
                }
                window::Action::Drag => {
                    let _res = window.drag_window();
                }
                window::Action::Resize { width, height } => {
                    window.set_inner_size(winit::dpi::LogicalSize {
                        width,
                        height,
                    });
                }
                window::Action::Maximize(value) => {
                    window.set_maximized(value);
                }
                window::Action::Minimize(value) => {
                    window.set_minimized(value);
                }
                window::Action::Move { x, y } => {
                    window.set_outer_position(winit::dpi::LogicalPosition {
                        x,
                        y,
                    });
                }
                window::Action::SetMode(mode) => {
                    window.set_visible(conversion::visible(mode));
                    window.set_fullscreen(conversion::fullscreen(
                        window.primary_monitor(),
                        mode,
                    ));
                }
                window::Action::ToggleMaximize => {
                    window.set_maximized(!window.is_maximized())
                }
                window::Action::ToggleDecorations => {
                    window.set_decorations(!window.is_decorated())
                }
                window::Action::FetchMode(tag) => {
                    let mode = if window.is_visible().unwrap_or(true) {
                        conversion::mode(window.fullscreen())
                    } else {
                        window::Mode::Hidden
                    };

                    proxy
                        .send_event(tag(mode))
                        .expect("Send message to event loop");
                }
            },
            command::Action::System(action) => match action {
                system::Action::QueryInformation(_tag) => {
                    #[cfg(feature = "system")]
                    {
                        let graphics_info = _graphics_info();
                        let proxy = proxy.clone();

                        let _ = std::thread::spawn(move || {
                            let information =
                                crate::system::information(graphics_info);

                            let message = _tag(information);

                            proxy
                                .send_event(message)
                                .expect("Send message to event loop")
                        });
                    }
                }
            },
            command::Action::Widget(action) => {
                let mut current_cache = std::mem::take(cache);
                let mut current_operation = Some(action.into_operation());

                let mut user_interface = build_user_interface(
                    application,
                    current_cache,
                    renderer,
                    state.logical_size(),
                    debug,
                );

                while let Some(mut operation) = current_operation.take() {
                    user_interface.operate(renderer, operation.as_mut());

                    match operation.finish() {
                        operation::Outcome::None => {}
                        operation::Outcome::Some(message) => {
                            proxy
                                .send_event(message)
                                .expect("Send message to event loop");
                        }
                        operation::Outcome::Chain(next) => {
                            current_operation = Some(next);
                        }
                    }
                }

                current_cache = user_interface.into_cache();
                *cache = current_cache;
            }
        }
    }
}

#[cfg(not(target_arch = "wasm32"))]
mod platform {
    pub fn run<T, F>(
        mut event_loop: winit::event_loop::EventLoop<T>,
        event_handler: F,
    ) -> Result<(), super::Error>
    where
        F: 'static
            + FnMut(
                winit::event::Event<'_, T>,
                &winit::event_loop::EventLoopWindowTarget<T>,
                &mut winit::event_loop::ControlFlow,
            ),
    {
        use winit::platform::run_return::EventLoopExtRunReturn;

        let _ = event_loop.run_return(event_handler);

        Ok(())
    }
}

#[cfg(target_arch = "wasm32")]
mod platform {
    pub fn run<T, F>(
        event_loop: winit::event_loop::EventLoop<T>,
        event_handler: F,
    ) -> !
    where
        F: 'static
            + FnMut(
                winit::event::Event<'_, T>,
                &winit::event_loop::EventLoopWindowTarget<T>,
                &mut winit::event_loop::ControlFlow,
            ),
    {
        event_loop.run(event_handler)
    }
}<|MERGE_RESOLUTION|>--- conflicted
+++ resolved
@@ -271,11 +271,8 @@
         init_command,
         &mut runtime,
         &mut clipboard,
-<<<<<<< HEAD
+        &mut should_exit,
         &ime,
-=======
-        &mut should_exit,
->>>>>>> d2d18479
         &mut proxy,
         &mut debug,
         &window,
@@ -336,11 +333,8 @@
                         &mut renderer,
                         &mut runtime,
                         &mut clipboard,
-<<<<<<< HEAD
+                        &mut should_exit,
                         &ime,
-=======
-                        &mut should_exit,
->>>>>>> d2d18479
                         &mut proxy,
                         &mut debug,
                         &mut messages,
@@ -557,11 +551,8 @@
     renderer: &mut A::Renderer,
     runtime: &mut Runtime<E, Proxy<A::Message>, A::Message>,
     clipboard: &mut Clipboard,
-<<<<<<< HEAD
+    should_exit: &mut bool,
     ime: &IME,
-=======
-    should_exit: &mut bool,
->>>>>>> d2d18479
     proxy: &mut winit::event_loop::EventLoopProxy<A::Message>,
     debug: &mut Debug,
     messages: &mut Vec<A::Message>,
@@ -585,11 +576,8 @@
             command,
             runtime,
             clipboard,
-<<<<<<< HEAD
+            should_exit,
             ime,
-=======
-            should_exit,
->>>>>>> d2d18479
             proxy,
             debug,
             window,
@@ -610,11 +598,8 @@
     command: Command<A::Message>,
     runtime: &mut Runtime<E, Proxy<A::Message>, A::Message>,
     clipboard: &mut Clipboard,
-<<<<<<< HEAD
+    should_exit: &mut bool,
     ime: &IME,
-=======
-    should_exit: &mut bool,
->>>>>>> d2d18479
     proxy: &mut winit::event_loop::EventLoopProxy<A::Message>,
     debug: &mut Debug,
     window: &winit::window::Window,
