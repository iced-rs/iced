[package]
name = "iced"
description = "A cross-platform GUI library inspired by Elm"
version.workspace = true
edition.workspace = true
authors.workspace = true
license.workspace = true
repository.workspace = true
homepage.workspace = true
categories.workspace = true
keywords.workspace = true
rust-version.workspace = true

[lints]
workspace = true

[package.metadata.docs.rs]
rustdoc-args = ["--cfg", "docsrs"]
all-features = true

[badges]
maintenance = { status = "actively-developed" }

[features]
default = ["wgpu", "tiny-skia", "web-colors", "auto-detect-theme", "thread-pool"]
# Enables the `wgpu` GPU-accelerated renderer backend
wgpu = ["iced_renderer/wgpu", "iced_widget/wgpu"]
# Enables the `tiny-skia` software renderer backend
tiny-skia = ["iced_renderer/tiny-skia"]
# Enables the `image` widget
image = ["image-without-codecs", "image/default"]
# Enables the `image` widget, without any built-in codecs of the `image` crate
image-without-codecs = ["iced_widget/image", "dep:image"]
# Enables the `svg` widget
svg = ["iced_widget/svg"]
# Enables the `canvas` widget
canvas = ["iced_widget/canvas"]
# Enables the `qr_code` widget
qr_code = ["iced_widget/qr_code"]
# Enables the `markdown` widget
markdown = ["iced_widget/markdown"]
# Enables lazy widgets
lazy = ["iced_widget/lazy"]
# Enables debug metrics in native platforms (press F12)
debug = ["iced_winit/debug", "iced_devtools"]
# Enables time-travel debugging (very experimental!)
time-travel = ["debug", "iced_devtools/time-travel"]
<<<<<<< HEAD
# Enables the tester developer tool for recording and playing tests (press F12)
tester = ["debug", "test", "iced_devtools/tester"]
# Enables testing features (e.g. application presets)
test = ["iced_program/test"]
=======
# Enables hot reloading (very experimental!)
hot = ["debug", "iced_debug/hot"]
>>>>>>> 283d0e74
# Enables the `thread-pool` futures executor as the `executor::Default` on native platforms
thread-pool = ["iced_futures/thread-pool"]
# Enables `tokio` as the `executor::Default` on native platforms
tokio = ["iced_futures/tokio"]
# Enables `smol` as the `executor::Default` on native platforms
smol = ["iced_futures/smol"]
# Enables querying system information
system = ["iced_winit/system"]
# Enables broken "sRGB linear" blending to reproduce color management of the Web
web-colors = ["iced_renderer/web-colors"]
# Enables pixel snapping for crisp edges by default (can cause jitter!)
crisp = ["iced_core/crisp", "iced_widget/crisp"]
# Enables the WebGL backend
webgl = ["iced_renderer/webgl"]
# Enables syntax highligthing
highlighter = ["iced_highlighter", "iced_widget/highlighter"]
# Enables the advanced module
advanced = ["iced_core/advanced", "iced_widget/advanced"]
# Embeds Fira Sans into the final application; useful for testing and Wasm builds
fira-sans = ["iced_renderer/fira-sans"]
# Auto-detects light/dark mode for the built-in theme
auto-detect-theme = ["iced_core/auto-detect-theme"]
# Enables strict assertions for debugging purposes at the expense of performance
strict-assertions = ["iced_renderer/strict-assertions"]
# Redraws on every runtime event, and not only when a widget requests it
unconditional-rendering = ["iced_winit/unconditional-rendering"]
# Enables support for the `sipper` library
sipper = ["iced_runtime/sipper"]

[dependencies]
iced_debug.workspace = true
iced_core.workspace = true
iced_futures.workspace = true
iced_program.workspace = true
iced_renderer.workspace = true
iced_runtime.workspace = true
iced_widget.workspace = true
iced_winit.workspace = true

iced_devtools.workspace = true
iced_devtools.optional = true

iced_highlighter.workspace = true
iced_highlighter.optional = true

thiserror.workspace = true

image.workspace = true
image.optional = true

[dev-dependencies]
criterion = "0.5"
iced_wgpu.workspace = true

[[bench]]
name = "wgpu"
harness = false
required-features = ["canvas"]

[profile.release-opt]
inherits = "release"
codegen-units = 1
debug = false
lto = true
incremental = false
opt-level = 3
overflow-checks = false
strip = "debuginfo"

[workspace]
members = [
    "beacon",
    "core",
    "debug",
    "devtools",
    "futures",
    "graphics",
    "highlighter",
    "program",
    "renderer",
    "runtime",
    "test",
    "tiny_skia",
    "wgpu",
    "widget",
    "winit",
    "examples/*",
]

[workspace.package]
version = "0.14.0-dev"
authors = ["Héctor Ramón Jiménez <hector@hecrj.dev>"]
edition = "2024"
license = "MIT"
repository = "https://github.com/iced-rs/iced"
homepage = "https://iced.rs"
categories = ["gui"]
keywords = ["gui", "ui", "graphics", "interface", "widgets"]
rust-version = "1.85"

[workspace.dependencies]
iced = { version = "0.14.0-dev", path = "." }
iced_beacon = { version = "0.14.0-dev", path = "beacon" }
iced_core = { version = "0.14.0-dev", path = "core" }
iced_debug = { version = "0.14.0-dev", path = "debug" }
iced_devtools = { version = "0.14.0-dev", path = "devtools" }
iced_futures = { version = "0.14.0-dev", path = "futures" }
iced_graphics = { version = "0.14.0-dev", path = "graphics" }
iced_highlighter = { version = "0.14.0-dev", path = "highlighter" }
iced_program = { version = "0.14.0-dev", path = "program" }
iced_renderer = { version = "0.14.0-dev", path = "renderer" }
iced_runtime = { version = "0.14.0-dev", path = "runtime" }
iced_test = { version = "0.14.0-dev", path = "test" }
iced_tiny_skia = { version = "0.14.0-dev", path = "tiny_skia" }
iced_wgpu = { version = "0.14.0-dev", path = "wgpu" }
iced_widget = { version = "0.14.0-dev", path = "widget" }
iced_winit = { version = "0.14.0-dev", path = "winit" }

bincode = "1.3"
bitflags = "2.0"
bytemuck = { version = "1.0", features = ["derive"] }
bytes = "1.6"
cargo-hot = { package = "cargo-hot-protocol", git = "https://github.com/hecrj/cargo-hot.git", rev = "b8dc518b8640928178a501257e353b73bc06cf47" }
cosmic-text = "0.14"
dark-light = "2.0"
futures = { version = "0.3", default-features = false }
glam = "0.25"
cryoglyph = { git = "https://github.com/iced-rs/cryoglyph.git", rev = "a456d1c17bbcf33afcca41d9e5e299f9f1193819" }
guillotiere = "0.6"
half = "2.2"
image = { version = "0.25", default-features = false }
kamadak-exif = "0.5"
kurbo = "0.10"
lilt = "0.8"
log = "0.4"
lyon = "1.0"
lyon_path = "1.0"
nom = "8"
num-traits = "0.2"
ouroboros = "0.18"
png = "0.17"
pulldown-cmark = "0.12"
qrcode = { version = "0.13", default-features = false }
raw-window-handle = "0.6"
resvg = "0.42"
rfd = "0.15"
rustc-hash = "2.0"
serde = "1.0"
semver = "1.0"
sha2 = "0.10"
sipper = "0.1"
smol = "2"
smol_str = "0.2"
softbuffer = "0.4"
syntect = "5.1"
sysinfo = "0.33"
thiserror = "2"
tiny-skia = "0.11"
tokio = "1.0"
tracing = "0.1"
unicode-segmentation = "1.0"
url = "2.5"
wasm-bindgen-futures = "0.4"
wasmtimer = "0.4.1"
web-sys = "0.3.69"
web-time = "1.1"
wgpu = "24.0"
window_clipboard = "0.4.1"
winit = { git = "https://github.com/iced-rs/winit.git", rev = "11414b6aa45699f038114e61b4ddf5102b2d3b4b" }

[workspace.lints.rust]
rust_2018_idioms = { level = "deny", priority = -1 }
missing_debug_implementations = "deny"
missing_docs = "deny"
unsafe_code = "deny"
unused_results = "deny"

[workspace.lints.clippy]
type-complexity = "allow"
map-entry = "allow"
large-enum-variant = "allow"
result_large_err = "allow"
semicolon_if_nothing_returned = "deny"
trivially-copy-pass-by-ref = "deny"
default_trait_access = "deny"
match-wildcard-for-single-variants = "deny"
redundant-closure-for-method-calls = "deny"
filter_map_next = "deny"
manual_let_else = "deny"
unused_async = "deny"
from_over_into = "deny"
needless_borrow = "deny"
new_without_default = "deny"
useless_conversion = "deny"

[workspace.lints.rustdoc]
broken_intra_doc_links = "forbid"<|MERGE_RESOLUTION|>--- conflicted
+++ resolved
@@ -45,15 +45,12 @@
 debug = ["iced_winit/debug", "iced_devtools"]
 # Enables time-travel debugging (very experimental!)
 time-travel = ["debug", "iced_devtools/time-travel"]
-<<<<<<< HEAD
+# Enables hot reloading (very experimental!)
+hot = ["debug", "iced_debug/hot"]
 # Enables the tester developer tool for recording and playing tests (press F12)
 tester = ["debug", "test", "iced_devtools/tester"]
 # Enables testing features (e.g. application presets)
 test = ["iced_program/test"]
-=======
-# Enables hot reloading (very experimental!)
-hot = ["debug", "iced_debug/hot"]
->>>>>>> 283d0e74
 # Enables the `thread-pool` futures executor as the `executor::Default` on native platforms
 thread-pool = ["iced_futures/thread-pool"]
 # Enables `tokio` as the `executor::Default` on native platforms
