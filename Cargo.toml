[package]
name = "iced"
description = "A cross-platform GUI library inspired by Elm"
version.workspace = true
edition.workspace = true
authors.workspace = true
license.workspace = true
repository.workspace = true
homepage.workspace = true
categories.workspace = true
keywords.workspace = true
rust-version.workspace = true

[lints]
workspace = true

[package.metadata.docs.rs]
rustdoc-args = ["--cfg", "docsrs"]
all-features = true

[badges]
maintenance = { status = "actively-developed" }

[features]
default = ["wgpu", "tiny-skia", "crisp", "web-colors", "thread-pool", "linux-theme-detection"]
# Enables the `wgpu` GPU-accelerated renderer backend
wgpu = ["iced_renderer/wgpu", "iced_widget/wgpu"]
# Enables the `tiny-skia` software renderer backend
tiny-skia = ["iced_renderer/tiny-skia"]
# Enables the `image` widget
image = ["image-without-codecs", "image/default"]
# Enables the `image` widget, without any built-in codecs of the `image` crate
image-without-codecs = ["iced_widget/image", "dep:image"]
# Enables the `svg` widget
svg = ["iced_widget/svg"]
# Enables the `canvas` widget
canvas = ["iced_widget/canvas"]
# Enables the `qr_code` widget
qr_code = ["iced_widget/qr_code"]
# Enables the `markdown` widget
markdown = ["iced_widget/markdown"]
# Enables lazy widgets
lazy = ["iced_widget/lazy"]
# Enables debug metrics in native platforms (press F12)
debug = ["iced_winit/debug", "dep:iced_devtools"]
# Enables time-travel debugging (very experimental!)
time-travel = ["debug", "iced_devtools/time-travel"]
# Enables hot reloading (very experimental!)
hot = ["debug", "iced_debug/hot"]
# Enables the tester developer tool for recording and playing tests (press F12)
tester = ["dep:iced_tester"]
# Enables the `thread-pool` futures executor as the `executor::Default` on native platforms
thread-pool = ["iced_futures/thread-pool"]
# Enables `tokio` as the `executor::Default` on native platforms
tokio = ["iced_futures/tokio"]
# Enables `smol` as the `executor::Default` on native platforms
smol = ["iced_futures/smol"]
# Enables querying system information
sysinfo = ["iced_winit/sysinfo"]
# Enables broken "sRGB linear" blending to reproduce color management of the Web
web-colors = ["iced_renderer/web-colors"]
# Enables pixel snapping for crisp edges by default (can cause jitter!)
crisp = ["iced_core/crisp", "iced_widget/crisp"]
# Enables the WebGL backend
webgl = ["iced_renderer/webgl"]
# Enables syntax highlighting
highlighter = ["iced_highlighter", "iced_widget/highlighter"]
# Enables the `widget::selector` module
selector = ["iced_runtime/selector"]
# Enables the advanced module
advanced = ["iced_core/advanced", "iced_widget/advanced"]
# Embeds Fira Sans into the final application; useful for testing and Wasm builds
fira-sans = ["iced_renderer/fira-sans"]
# Enables basic text shaping by default
basic-shaping = ["iced_core/basic-shaping"]
# Enables advanced text shaping by default
advanced-shaping = ["iced_core/advanced-shaping"]
# Enables strict assertions for debugging purposes at the expense of performance
strict-assertions = ["iced_renderer/strict-assertions"]
# Redraws on every runtime event, and not only when a widget requests it
unconditional-rendering = ["iced_winit/unconditional-rendering"]
# Enables support for the `sipper` library
sipper = ["iced_runtime/sipper"]
# Enables Linux system theme detection
linux-theme-detection = ["iced_winit/linux-theme-detection"]

[dependencies]
iced_debug.workspace = true
iced_core.workspace = true
iced_futures.workspace = true
iced_renderer.workspace = true
iced_runtime.workspace = true
iced_widget.workspace = true
iced_winit.workspace = true

iced_devtools.workspace = true
iced_devtools.optional = true

iced_tester.workspace = true
iced_tester.optional = true

iced_highlighter.workspace = true
iced_highlighter.optional = true

thiserror.workspace = true

image.workspace = true
image.optional = true

[dev-dependencies]
criterion = "0.5"
iced_wgpu.workspace = true

[[bench]]
name = "wgpu"
harness = false
required-features = ["canvas"]

[profile.release-opt]
inherits = "release"
codegen-units = 1
debug = false
lto = true
incremental = false
opt-level = 3
overflow-checks = false
strip = "debuginfo"

[workspace]
members = [
    "beacon",
    "core",
    "debug",
    "devtools",
    "futures",
    "graphics",
    "highlighter",
    "program",
    "renderer",
    "runtime",
    "selector",
    "test",
    "tester",
    "tiny_skia",
    "wgpu",
    "widget",
    "winit",
    "examples/*",
]

[workspace.package]
version = "0.14.0-dev"
authors = ["Héctor Ramón Jiménez <hector@hecrj.dev>"]
edition = "2024"
license = "MIT"
repository = "https://github.com/iced-rs/iced"
homepage = "https://iced.rs"
categories = ["gui"]
keywords = ["gui", "ui", "graphics", "interface", "widgets"]
rust-version = "1.88"

[workspace.dependencies]
iced = { version = "0.14.0-dev", path = "." }
iced_beacon = { version = "0.14.0-dev", path = "beacon" }
iced_core = { version = "0.14.0-dev", path = "core" }
iced_debug = { version = "0.14.0-dev", path = "debug" }
iced_devtools = { version = "0.14.0-dev", path = "devtools" }
iced_futures = { version = "0.14.0-dev", path = "futures" }
iced_graphics = { version = "0.14.0-dev", path = "graphics" }
iced_highlighter = { version = "0.14.0-dev", path = "highlighter" }
iced_program = { version = "0.14.0-dev", path = "program" }
iced_renderer = { version = "0.14.0-dev", path = "renderer" }
iced_runtime = { version = "0.14.0-dev", path = "runtime" }
iced_selector = { version = "0.14.0-dev", path = "selector" }
iced_test = { version = "0.14.0-dev", path = "test" }
iced_tester = { version = "0.14.0-dev", path = "tester" }
iced_tiny_skia = { version = "0.14.0-dev", path = "tiny_skia" }
iced_wgpu = { version = "0.14.0-dev", path = "wgpu" }
iced_widget = { version = "0.14.0-dev", path = "widget" }
iced_winit = { version = "0.14.0-dev", path = "winit" }

bincode = "1.3"
bitflags = "2.0"
bytemuck = { version = "1.0", features = ["derive"] }
bytes = "1.6"
cargo-hot = { package = "cargo-hot-protocol", git = "https://github.com/hecrj/cargo-hot.git", rev = "b8dc518b8640928178a501257e353b73bc06cf47" }
cosmic-text = "0.14"
cryoglyph = { git = "https://github.com/iced-rs/cryoglyph.git", rev = "453cedec0d2ec563bd7fa87e84a2319bcebb1ba3" }
futures = { version = "0.3", default-features = false }
glam = "0.25"
guillotiere = "0.6"
half = "2.2"
image = { version = "0.25", default-features = false }
kamadak-exif = "0.5"
kurbo = "0.10"
lilt = "0.8"
log = "0.4"
lyon = "1.0"
lyon_path = "1.0"
<<<<<<< HEAD
nom = "8"
=======
mundy = { version = "0.2", default-features = false }
>>>>>>> 25b965d2
num-traits = "0.2"
ouroboros = "0.18"
png = "0.18"
pulldown-cmark = "0.12"
qrcode = { version = "0.13", default-features = false }
raw-window-handle = "0.6"
resvg = "0.42"
rfd = "0.15"
rustc-hash = "2.0"
semver = "1.0"
serde = "1.0"
sha2 = "0.10"
sipper = "0.1"
smol = "2"
smol_str = "0.2"
softbuffer = "0.4"
syntect = "5.1"
sysinfo = "0.33"
thiserror = "2"
tiny-skia = "0.11"
tokio = "1.0"
tracing = "0.1"
unicode-segmentation = "1.0"
url = "2.5"
wasm-bindgen-futures = "0.4"
wasmtimer = "0.4.1"
web-sys = "0.3.69"
web-time = "1.1"
wgpu = "26.0"
window_clipboard = "0.4.1"
winit = { git = "https://github.com/iced-rs/winit.git", rev = "11414b6aa45699f038114e61b4ddf5102b2d3b4b" }

[workspace.lints.rust]
rust_2018_idioms = { level = "deny", priority = -1 }
missing_debug_implementations = "deny"
missing_docs = "deny"
unsafe_code = "deny"
unused_results = "deny"

[workspace.lints.clippy]
type-complexity = "allow"
map-entry = "allow"
large-enum-variant = "allow"
result_large_err = "allow"
semicolon_if_nothing_returned = "deny"
trivially-copy-pass-by-ref = "deny"
default_trait_access = "deny"
match-wildcard-for-single-variants = "deny"
redundant-closure-for-method-calls = "deny"
filter_map_next = "deny"
manual_let_else = "deny"
unused_async = "deny"
from_over_into = "deny"
needless_borrow = "deny"
new_without_default = "deny"
useless_conversion = "deny"

[workspace.lints.rustdoc]
broken_intra_doc_links = "forbid"<|MERGE_RESOLUTION|>--- conflicted
+++ resolved
@@ -197,11 +197,8 @@
 log = "0.4"
 lyon = "1.0"
 lyon_path = "1.0"
-<<<<<<< HEAD
+mundy = { version = "0.2", default-features = false }
 nom = "8"
-=======
-mundy = { version = "0.2", default-features = false }
->>>>>>> 25b965d2
 num-traits = "0.2"
 ouroboros = "0.18"
 png = "0.18"
