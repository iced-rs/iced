--- conflicted
+++ resolved
@@ -411,19 +411,9 @@
         shell: &mut Shell<'_, Message>,
     ) -> event::Status {
         self.with_overlay_mut_maybe(|overlay| {
-<<<<<<< HEAD
             overlay.on_event(
-                event,
-                layout,
-                cursor_position,
-                renderer,
-                clipboard,
-                ime,
-                shell,
+                event, layout, cursor, renderer, clipboard, ime, shell,
             )
-=======
-            overlay.on_event(event, layout, cursor, renderer, clipboard, shell)
->>>>>>> 8ae4e280
         })
         .unwrap_or(event::Status::Ignored)
     }
