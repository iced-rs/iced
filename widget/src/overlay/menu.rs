//! Build and show dropdown menus.
use crate::container::{self, Container};
use crate::core::alignment;
use crate::core::event::{self, Event};
use crate::core::layout::{self, Layout};
use crate::core::mouse;
use crate::core::overlay;
use crate::core::renderer;
use crate::core::text::{self, Text};
use crate::core::touch;
use crate::core::widget::Tree;
use crate::core::{
    Clipboard, Color, Length, Padding, Pixels, Point, Rectangle, Size, Vector,
    IME,
};
use crate::core::{Element, Shell, Widget};
use crate::scrollable::{self, Scrollable};

pub use iced_style::menu::{Appearance, StyleSheet};

/// A list of selectable options.
#[allow(missing_debug_implementations)]
pub struct Menu<'a, T, Message, Renderer = crate::Renderer>
where
    Renderer: text::Renderer,
    Renderer::Theme: StyleSheet,
{
    state: &'a mut State,
    options: &'a [T],
    hovered_option: &'a mut Option<usize>,
    on_selected: Box<dyn FnMut(T) -> Message + 'a>,
    width: f32,
    padding: Padding,
    text_size: Option<f32>,
    text_line_height: text::LineHeight,
    text_shaping: text::Shaping,
    font: Option<Renderer::Font>,
    style: <Renderer::Theme as StyleSheet>::Style,
}

impl<'a, T, Message, Renderer> Menu<'a, T, Message, Renderer>
where
    T: ToString + Clone,
    Message: 'a,
    Renderer: text::Renderer + 'a,
    Renderer::Theme:
        StyleSheet + container::StyleSheet + scrollable::StyleSheet,
{
    /// Creates a new [`Menu`] with the given [`State`], a list of options, and
    /// the message to produced when an option is selected.
    pub fn new(
        state: &'a mut State,
        options: &'a [T],
        hovered_option: &'a mut Option<usize>,
        on_selected: impl FnMut(T) -> Message + 'a,
    ) -> Self {
        Menu {
            state,
            options,
            hovered_option,
            on_selected: Box::new(on_selected),
            width: 0.0,
            padding: Padding::ZERO,
            text_size: None,
            text_line_height: text::LineHeight::default(),
            text_shaping: text::Shaping::Basic,
            font: None,
            style: Default::default(),
        }
    }

    /// Sets the width of the [`Menu`].
    pub fn width(mut self, width: f32) -> Self {
        self.width = width;
        self
    }

    /// Sets the [`Padding`] of the [`Menu`].
    pub fn padding<P: Into<Padding>>(mut self, padding: P) -> Self {
        self.padding = padding.into();
        self
    }

    /// Sets the text size of the [`Menu`].
    pub fn text_size(mut self, text_size: impl Into<Pixels>) -> Self {
        self.text_size = Some(text_size.into().0);
        self
    }

    /// Sets the text [`LineHeight`] of the [`Menu`].
    pub fn text_line_height(
        mut self,
        line_height: impl Into<text::LineHeight>,
    ) -> Self {
        self.text_line_height = line_height.into();
        self
    }

    /// Sets the [`text::Shaping`] strategy of the [`Menu`].
    pub fn text_shaping(mut self, shaping: text::Shaping) -> Self {
        self.text_shaping = shaping;
        self
    }

    /// Sets the font of the [`Menu`].
    pub fn font(mut self, font: impl Into<Renderer::Font>) -> Self {
        self.font = Some(font.into());
        self
    }

    /// Sets the style of the [`Menu`].
    pub fn style(
        mut self,
        style: impl Into<<Renderer::Theme as StyleSheet>::Style>,
    ) -> Self {
        self.style = style.into();
        self
    }

    /// Turns the [`Menu`] into an overlay [`Element`] at the given target
    /// position.
    ///
    /// The `target_height` will be used to display the menu either on top
    /// of the target or under it, depending on the screen position and the
    /// dimensions of the [`Menu`].
    pub fn overlay(
        self,
        position: Point,
        target_height: f32,
    ) -> overlay::Element<'a, Message, Renderer> {
        overlay::Element::new(
            position,
            Box::new(Overlay::new(self, target_height)),
        )
    }
}

/// The local state of a [`Menu`].
#[derive(Debug)]
pub struct State {
    tree: Tree,
}

impl State {
    /// Creates a new [`State`] for a [`Menu`].
    pub fn new() -> Self {
        Self {
            tree: Tree::empty(),
        }
    }
}

impl Default for State {
    fn default() -> Self {
        Self::new()
    }
}

struct Overlay<'a, Message, Renderer>
where
    Renderer: crate::core::Renderer,
    Renderer::Theme: StyleSheet + container::StyleSheet,
{
    state: &'a mut Tree,
    container: Container<'a, Message, Renderer>,
    width: f32,
    target_height: f32,
    style: <Renderer::Theme as StyleSheet>::Style,
}

impl<'a, Message, Renderer> Overlay<'a, Message, Renderer>
where
    Message: 'a,
    Renderer: 'a,
    Renderer: text::Renderer,
    Renderer::Theme:
        StyleSheet + container::StyleSheet + scrollable::StyleSheet,
{
    pub fn new<T>(
        menu: Menu<'a, T, Message, Renderer>,
        target_height: f32,
    ) -> Self
    where
        T: Clone + ToString,
    {
        let Menu {
            state,
            options,
            hovered_option,
            on_selected,
            width,
            padding,
            font,
            text_size,
            text_line_height,
            text_shaping,
            style,
        } = menu;

        let container = Container::new(Scrollable::new(List {
            options,
            hovered_option,
            on_selected,
            font,
            text_size,
            text_line_height,
            text_shaping,
            padding,
            style: style.clone(),
        }));

        state.tree.diff(&container as &dyn Widget<_, _>);

        Self {
            state: &mut state.tree,
            container,
            width,
            target_height,
            style,
        }
    }
}

impl<'a, Message, Renderer> crate::core::Overlay<Message, Renderer>
    for Overlay<'a, Message, Renderer>
where
    Renderer: text::Renderer,
    Renderer::Theme: StyleSheet + container::StyleSheet,
{
    fn layout(
        &self,
        renderer: &Renderer,
        bounds: Size,
        position: Point,
    ) -> layout::Node {
        let space_below = bounds.height - (position.y + self.target_height);
        let space_above = position.y;

        let limits = layout::Limits::new(
            Size::ZERO,
            Size::new(
                bounds.width - position.x,
                if space_below > space_above {
                    space_below
                } else {
                    space_above
                },
            ),
        )
        .width(self.width);

        let mut node = self.container.layout(renderer, &limits);

        node.move_to(if space_below > space_above {
            position + Vector::new(0.0, self.target_height)
        } else {
            position - Vector::new(0.0, node.size().height)
        });

        node
    }

    fn on_event(
        &mut self,
        event: Event,
        layout: Layout<'_>,
        cursor: mouse::Cursor,
        renderer: &Renderer,
        clipboard: &mut dyn Clipboard,
        ime: &dyn IME,
        shell: &mut Shell<'_, Message>,
    ) -> event::Status {
        self.container.on_event(
<<<<<<< HEAD
            self.state,
            event,
            layout,
            cursor_position,
            renderer,
            clipboard,
            ime,
            shell,
=======
            self.state, event, layout, cursor, renderer, clipboard, shell,
>>>>>>> 8ae4e280
        )
    }

    fn mouse_interaction(
        &self,
        layout: Layout<'_>,
        cursor: mouse::Cursor,
        viewport: &Rectangle,
        renderer: &Renderer,
    ) -> mouse::Interaction {
        self.container
            .mouse_interaction(self.state, layout, cursor, viewport, renderer)
    }

    fn draw(
        &self,
        renderer: &mut Renderer,
        theme: &Renderer::Theme,
        style: &renderer::Style,
        layout: Layout<'_>,
        cursor: mouse::Cursor,
    ) {
        let appearance = theme.appearance(&self.style);
        let bounds = layout.bounds();

        renderer.fill_quad(
            renderer::Quad {
                bounds,
                border_color: appearance.border_color,
                border_width: appearance.border_width,
                border_radius: appearance.border_radius,
            },
            appearance.background,
        );

        self.container
            .draw(self.state, renderer, theme, style, layout, cursor, &bounds);
    }
}

struct List<'a, T, Message, Renderer>
where
    Renderer: text::Renderer,
    Renderer::Theme: StyleSheet,
{
    options: &'a [T],
    hovered_option: &'a mut Option<usize>,
    on_selected: Box<dyn FnMut(T) -> Message + 'a>,
    padding: Padding,
    text_size: Option<f32>,
    text_line_height: text::LineHeight,
    text_shaping: text::Shaping,
    font: Option<Renderer::Font>,
    style: <Renderer::Theme as StyleSheet>::Style,
}

impl<'a, T, Message, Renderer> Widget<Message, Renderer>
    for List<'a, T, Message, Renderer>
where
    T: Clone + ToString,
    Renderer: text::Renderer,
    Renderer::Theme: StyleSheet,
{
    fn width(&self) -> Length {
        Length::Fill
    }

    fn height(&self) -> Length {
        Length::Shrink
    }

    fn layout(
        &self,
        renderer: &Renderer,
        limits: &layout::Limits,
    ) -> layout::Node {
        use std::f32;

        let limits = limits.width(Length::Fill).height(Length::Shrink);
        let text_size =
            self.text_size.unwrap_or_else(|| renderer.default_size());

        let text_line_height =
            self.text_line_height.to_absolute(Pixels(text_size));

        let size = {
            let intrinsic = Size::new(
                0.0,
                (f32::from(text_line_height) + self.padding.vertical())
                    * self.options.len() as f32,
            );

            limits.resolve(intrinsic)
        };

        layout::Node::new(size)
    }

    fn on_event(
        &mut self,
        _state: &mut Tree,
        event: Event,
        layout: Layout<'_>,
        cursor: mouse::Cursor,
        renderer: &Renderer,
        _clipboard: &mut dyn Clipboard,
<<<<<<< HEAD
        _ime: &dyn IME,
        _shell: &mut Shell<'_, Message>,
=======
        shell: &mut Shell<'_, Message>,
>>>>>>> 8ae4e280
    ) -> event::Status {
        match event {
            Event::Mouse(mouse::Event::ButtonPressed(mouse::Button::Left)) => {
                if cursor.is_over(layout.bounds()) {
                    if let Some(index) = *self.hovered_option {
                        if let Some(option) = self.options.get(index) {
                            shell.publish((self.on_selected)(option.clone()));
                            return event::Status::Captured;
                        }
                    }
                }
            }
            Event::Mouse(mouse::Event::CursorMoved { .. }) => {
                if let Some(cursor_position) =
                    cursor.position_in(layout.bounds())
                {
                    let text_size = self
                        .text_size
                        .unwrap_or_else(|| renderer.default_size());

                    let option_height = f32::from(
                        self.text_line_height.to_absolute(Pixels(text_size)),
                    ) + self.padding.vertical();

                    *self.hovered_option =
                        Some((cursor_position.y / option_height) as usize);
                }
            }
            Event::Touch(touch::Event::FingerPressed { .. }) => {
                if let Some(cursor_position) =
                    cursor.position_in(layout.bounds())
                {
                    let text_size = self
                        .text_size
                        .unwrap_or_else(|| renderer.default_size());

                    let option_height = f32::from(
                        self.text_line_height.to_absolute(Pixels(text_size)),
                    ) + self.padding.vertical();

                    *self.hovered_option =
                        Some((cursor_position.y / option_height) as usize);

                    if let Some(index) = *self.hovered_option {
                        if let Some(option) = self.options.get(index) {
                            shell.publish((self.on_selected)(option.clone()));
                            return event::Status::Captured;
                        }
                    }
                }
            }
            _ => {}
        }

        event::Status::Ignored
    }

    fn mouse_interaction(
        &self,
        _state: &Tree,
        layout: Layout<'_>,
        cursor: mouse::Cursor,
        _viewport: &Rectangle,
        _renderer: &Renderer,
    ) -> mouse::Interaction {
        let is_mouse_over = cursor.is_over(layout.bounds());

        if is_mouse_over {
            mouse::Interaction::Pointer
        } else {
            mouse::Interaction::default()
        }
    }

    fn draw(
        &self,
        _state: &Tree,
        renderer: &mut Renderer,
        theme: &Renderer::Theme,
        _style: &renderer::Style,
        layout: Layout<'_>,
        _cursor: mouse::Cursor,
        viewport: &Rectangle,
    ) {
        let appearance = theme.appearance(&self.style);
        let bounds = layout.bounds();

        let text_size =
            self.text_size.unwrap_or_else(|| renderer.default_size());
        let option_height =
            f32::from(self.text_line_height.to_absolute(Pixels(text_size)))
                + self.padding.vertical();

        let offset = viewport.y - bounds.y;
        let start = (offset / option_height) as usize;
        let end = ((offset + viewport.height) / option_height).ceil() as usize;

        let visible_options = &self.options[start..end.min(self.options.len())];

        for (i, option) in visible_options.iter().enumerate() {
            let i = start + i;
            let is_selected = *self.hovered_option == Some(i);

            let bounds = Rectangle {
                x: bounds.x,
                y: bounds.y + (option_height * i as f32),
                width: bounds.width,
                height: option_height,
            };

            if is_selected {
                renderer.fill_quad(
                    renderer::Quad {
                        bounds: Rectangle {
                            x: bounds.x + appearance.border_width,
                            width: bounds.width - appearance.border_width * 2.0,
                            ..bounds
                        },
                        border_color: Color::TRANSPARENT,
                        border_width: 0.0,
                        border_radius: appearance.border_radius,
                    },
                    appearance.selected_background,
                );
            }

            renderer.fill_text(Text {
                content: &option.to_string(),
                bounds: Rectangle {
                    x: bounds.x + self.padding.left,
                    y: bounds.center_y(),
                    width: f32::INFINITY,
                    ..bounds
                },
                size: text_size,
                line_height: self.text_line_height,
                font: self.font.unwrap_or_else(|| renderer.default_font()),
                color: if is_selected {
                    appearance.selected_text_color
                } else {
                    appearance.text_color
                },
                horizontal_alignment: alignment::Horizontal::Left,
                vertical_alignment: alignment::Vertical::Center,
                shaping: self.text_shaping,
            });
        }
    }
}

impl<'a, T, Message, Renderer> From<List<'a, T, Message, Renderer>>
    for Element<'a, Message, Renderer>
where
    T: ToString + Clone,
    Message: 'a,
    Renderer: 'a + text::Renderer,
    Renderer::Theme: StyleSheet,
{
    fn from(list: List<'a, T, Message, Renderer>) -> Self {
        Element::new(list)
    }
}<|MERGE_RESOLUTION|>--- conflicted
+++ resolved
@@ -271,18 +271,7 @@
         shell: &mut Shell<'_, Message>,
     ) -> event::Status {
         self.container.on_event(
-<<<<<<< HEAD
-            self.state,
-            event,
-            layout,
-            cursor_position,
-            renderer,
-            clipboard,
-            ime,
-            shell,
-=======
-            self.state, event, layout, cursor, renderer, clipboard, shell,
->>>>>>> 8ae4e280
+            self.state, event, layout, cursor, renderer, clipboard, ime, shell,
         )
     }
 
@@ -389,12 +378,8 @@
         cursor: mouse::Cursor,
         renderer: &Renderer,
         _clipboard: &mut dyn Clipboard,
-<<<<<<< HEAD
         _ime: &dyn IME,
-        _shell: &mut Shell<'_, Message>,
-=======
         shell: &mut Shell<'_, Message>,
->>>>>>> 8ae4e280
     ) -> event::Status {
         match event {
             Event::Mouse(mouse::Event::ButtonPressed(mouse::Button::Left)) => {
