//! Helper functions to create pure widgets.
use crate::button::{self, Button};
use crate::checkbox::{self, Checkbox};
use crate::combo_box::{self, ComboBox};
use crate::container::{self, Container};
use crate::core;
use crate::core::widget::operation::{self, Operation};
use crate::core::window;
use crate::core::{Element, Length, Pixels, Size, Widget};
use crate::float::{self, Float};
use crate::keyed;
use crate::overlay;
use crate::pane_grid::{self, PaneGrid};
use crate::pick_list::{self, PickList};
use crate::progress_bar::{self, ProgressBar};
use crate::radio::{self, Radio};
use crate::rule::{self, Rule};
use crate::scrollable::{self, Scrollable};
use crate::slider::{self, Slider};
use crate::text::{self, Text};
use crate::text_editor::{self, TextEditor};
use crate::text_input::{self, TextInput};
use crate::toggler::{self, Toggler};
use crate::tooltip::{self, Tooltip};
use crate::vertical_slider::{self, VerticalSlider};
use crate::{
    Column, Grid, MouseArea, Pin, Responsive, Row, Sensor, Space, Stack, Themer,
};

use std::borrow::Borrow;
use std::ops::RangeInclusive;

pub use crate::table::table;

/// Creates a [`Column`] with the given children.
///
/// Columns distribute their children vertically.
///
/// # Example
/// ```no_run
/// # mod iced { pub mod widget { pub use iced_widget::*; } }
/// # pub type State = ();
/// # pub type Element<'a, Message> = iced_widget::core::Element<'a, Message, iced_widget::Theme, iced_widget::Renderer>;
/// use iced::widget::{button, column};
///
/// #[derive(Debug, Clone)]
/// enum Message {
///     // ...
/// }
///
/// fn view(state: &State) -> Element<'_, Message> {
///     column![
///         "I am on top!",
///         button("I am in the center!"),
///         "I am below.",
///     ].into()
/// }
/// ```
#[macro_export]
macro_rules! column {
    () => (
        $crate::Column::new()
    );
    ($($x:expr),+ $(,)?) => (
        $crate::Column::with_children([$($crate::core::Element::from($x)),+])
    );
}

/// Creates a [`Row`] with the given children.
///
/// Rows distribute their children horizontally.
///
/// # Example
/// ```no_run
/// # mod iced { pub mod widget { pub use iced_widget::*; } }
/// # pub type State = ();
/// # pub type Element<'a, Message> = iced_widget::core::Element<'a, Message, iced_widget::Theme, iced_widget::Renderer>;
/// use iced::widget::{button, row};
///
/// #[derive(Debug, Clone)]
/// enum Message {
///     // ...
/// }
///
/// fn view(state: &State) -> Element<'_, Message> {
///     row![
///         "I am to the left!",
///         button("I am in the middle!"),
///         "I am to the right!",
///     ].into()
/// }
/// ```
#[macro_export]
macro_rules! row {
    () => (
        $crate::Row::new()
    );
    ($($x:expr),+ $(,)?) => (
        $crate::Row::with_children([$($crate::core::Element::from($x)),+])
    );
}

/// Creates a [`Stack`] with the given children.
///
/// [`Stack`]: crate::Stack
#[macro_export]
macro_rules! stack {
    () => (
        $crate::Stack::new()
    );
    ($($x:expr),+ $(,)?) => (
        $crate::Stack::with_children([$($crate::core::Element::from($x)),+])
    );
}

/// Creates a new [`Text`] widget with the provided content.
///
/// [`Text`]: core::widget::Text
///
/// This macro uses the same syntax as [`format!`], but creates a new [`Text`] widget instead.
///
/// See [the formatting documentation in `std::fmt`](std::fmt)
/// for details of the macro argument syntax.
///
/// # Examples
///
/// ```no_run
/// # mod iced {
/// #     pub mod widget {
/// #         macro_rules! text {
/// #           ($($arg:tt)*) => {unimplemented!()}
/// #         }
/// #         pub(crate) use text;
/// #     }
/// # }
/// # pub type State = ();
/// # pub type Element<'a, Message> = iced_widget::core::Element<'a, Message, iced_widget::core::Theme, ()>;
/// use iced::widget::text;
///
/// enum Message {
///     // ...
/// }
///
/// fn view(_state: &State) -> Element<Message> {
///     let simple = text!("Hello, world!");
///
///     let keyword = text!("Hello, {}", "world!");
///
///     let planet = "Earth";
///     let local_variable = text!("Hello, {planet}!");
///     // ...
///     # unimplemented!()
/// }
/// ```
#[macro_export]
macro_rules! text {
    ($($arg:tt)*) => {
        $crate::Text::new(format!($($arg)*))
    };
}

/// Creates some [`Rich`] text with the given spans.
///
/// [`Rich`]: text::Rich
///
/// # Example
/// ```no_run
/// # mod iced { pub mod widget { pub use iced_widget::*; } pub use iced_widget::core::*; }
/// # pub type State = ();
/// # pub type Element<'a, Message> = iced_widget::core::Element<'a, Message, iced_widget::Theme, iced_widget::Renderer>;
/// use iced::font;
/// use iced::widget::{rich_text, span};
/// use iced::{color, never, Font};
///
/// #[derive(Debug, Clone)]
/// enum Message {
///     // ...
/// }
///
/// fn view(state: &State) -> Element<'_, Message> {
///     rich_text![
///         span("I am red!").color(color!(0xff0000)),
///         span(" "),
///         span("And I am bold!").font(Font { weight: font::Weight::Bold, ..Font::default() }),
///     ]
///     .on_link_click(never)
///     .size(20)
///     .into()
/// }
/// ```
#[macro_export]
macro_rules! rich_text {
    () => (
        $crate::text::Rich::new()
    );
    ($($x:expr),+ $(,)?) => (
        $crate::text::Rich::from_iter([$($crate::text::Span::from($x)),+])
    );
}

/// Creates a new [`Container`] with the provided content.
///
/// Containers let you align a widget inside their boundaries.
///
/// # Example
/// ```no_run
/// # mod iced { pub mod widget { pub use iced_widget::*; } }
/// # pub type State = ();
/// # pub type Element<'a, Message> = iced_widget::core::Element<'a, Message, iced_widget::Theme, iced_widget::Renderer>;
/// use iced::widget::container;
///
/// enum Message {
///     // ...
/// }
///
/// fn view(state: &State) -> Element<'_, Message> {
///     container("This text is centered inside a rounded box!")
///         .padding(10)
///         .center(800)
///         .style(container::rounded_box)
///         .into()
/// }
/// ```
pub fn container<'a, Message, Theme, Renderer>(
    content: impl Into<Element<'a, Message, Theme, Renderer>>,
) -> Container<'a, Message, Theme, Renderer>
where
    Theme: container::Catalog + 'a,
    Renderer: core::Renderer,
{
    Container::new(content)
}

/// Creates a new [`Container`] that fills all the available space
/// and centers its contents inside.
///
/// This is equivalent to:
/// ```rust,no_run
/// # use iced_widget::core::Length::Fill;
/// # use iced_widget::Container;
/// # fn container<A>(x: A) -> Container<'static, ()> { unreachable!() }
/// let center = container("Center!").center(Fill);
/// ```
///
/// [`Container`]: crate::Container
pub fn center<'a, Message, Theme, Renderer>(
    content: impl Into<Element<'a, Message, Theme, Renderer>>,
) -> Container<'a, Message, Theme, Renderer>
where
    Theme: container::Catalog + 'a,
    Renderer: core::Renderer,
{
    container(content).center(Length::Fill)
}

/// Creates a new [`Container`] that fills all the available space
/// horizontally and centers its contents inside.
///
/// This is equivalent to:
/// ```rust,no_run
/// # use iced_widget::core::Length::Fill;
/// # use iced_widget::Container;
/// # fn container<A>(x: A) -> Container<'static, ()> { unreachable!() }
/// let center_x = container("Horizontal Center!").center_x(Fill);
/// ```
///
/// [`Container`]: crate::Container
pub fn center_x<'a, Message, Theme, Renderer>(
    content: impl Into<Element<'a, Message, Theme, Renderer>>,
) -> Container<'a, Message, Theme, Renderer>
where
    Theme: container::Catalog + 'a,
    Renderer: core::Renderer,
{
    container(content).center_x(Length::Fill)
}

/// Creates a new [`Container`] that fills all the available space
/// vertically and centers its contents inside.
///
/// This is equivalent to:
/// ```rust,no_run
/// # use iced_widget::core::Length::Fill;
/// # use iced_widget::Container;
/// # fn container<A>(x: A) -> Container<'static, ()> { unreachable!() }
/// let center_y = container("Vertical Center!").center_y(Fill);
/// ```
///
/// [`Container`]: crate::Container
pub fn center_y<'a, Message, Theme, Renderer>(
    content: impl Into<Element<'a, Message, Theme, Renderer>>,
) -> Container<'a, Message, Theme, Renderer>
where
    Theme: container::Catalog + 'a,
    Renderer: core::Renderer,
{
    container(content).center_y(Length::Fill)
}

/// Creates a new [`Container`] that fills all the available space
/// horizontally and right-aligns its contents inside.
///
/// This is equivalent to:
/// ```rust,no_run
/// # use iced_widget::core::Length::Fill;
/// # use iced_widget::Container;
/// # fn container<A>(x: A) -> Container<'static, ()> { unreachable!() }
/// let right = container("Right!").align_right(Fill);
/// ```
///
/// [`Container`]: crate::Container
pub fn right<'a, Message, Theme, Renderer>(
    content: impl Into<Element<'a, Message, Theme, Renderer>>,
) -> Container<'a, Message, Theme, Renderer>
where
    Theme: container::Catalog + 'a,
    Renderer: core::Renderer,
{
    container(content).align_right(Length::Fill)
}

/// Creates a new [`Container`] that fills all the available space
/// and aligns its contents inside to the right center.
///
/// This is equivalent to:
/// ```rust,no_run
/// # use iced_widget::core::Length::Fill;
/// # use iced_widget::Container;
/// # fn container<A>(x: A) -> Container<'static, ()> { unreachable!() }
/// let right_center = container("Bottom Center!").align_right(Fill).center_y(Fill);
/// ```
///
/// [`Container`]: crate::Container
pub fn right_center<'a, Message, Theme, Renderer>(
    content: impl Into<Element<'a, Message, Theme, Renderer>>,
) -> Container<'a, Message, Theme, Renderer>
where
    Theme: container::Catalog + 'a,
    Renderer: core::Renderer,
{
    container(content)
        .align_right(Length::Fill)
        .center_y(Length::Fill)
}

/// Creates a new [`Container`] that fills all the available space
/// vertically and bottom-aligns its contents inside.
///
/// This is equivalent to:
/// ```rust,no_run
/// # use iced_widget::core::Length::Fill;
/// # use iced_widget::Container;
/// # fn container<A>(x: A) -> Container<'static, ()> { unreachable!() }
/// let bottom = container("Bottom!").align_bottom(Fill);
/// ```
///
/// [`Container`]: crate::Container
pub fn bottom<'a, Message, Theme, Renderer>(
    content: impl Into<Element<'a, Message, Theme, Renderer>>,
) -> Container<'a, Message, Theme, Renderer>
where
    Theme: container::Catalog + 'a,
    Renderer: core::Renderer,
{
    container(content).align_bottom(Length::Fill)
}

/// Creates a new [`Container`] that fills all the available space
/// and aligns its contents inside to the bottom center.
///
/// This is equivalent to:
/// ```rust,no_run
/// # use iced_widget::core::Length::Fill;
/// # use iced_widget::Container;
/// # fn container<A>(x: A) -> Container<'static, ()> { unreachable!() }
/// let bottom_center = container("Bottom Center!").center_x(Fill).align_bottom(Fill);
/// ```
///
/// [`Container`]: crate::Container
pub fn bottom_center<'a, Message, Theme, Renderer>(
    content: impl Into<Element<'a, Message, Theme, Renderer>>,
) -> Container<'a, Message, Theme, Renderer>
where
    Theme: container::Catalog + 'a,
    Renderer: core::Renderer,
{
    container(content)
        .center_x(Length::Fill)
        .align_bottom(Length::Fill)
}

/// Creates a new [`Container`] that fills all the available space
/// and aligns its contents inside to the bottom right corner.
///
/// This is equivalent to:
/// ```rust,no_run
/// # use iced_widget::core::Length::Fill;
/// # use iced_widget::Container;
/// # fn container<A>(x: A) -> Container<'static, ()> { unreachable!() }
/// let bottom_right = container("Bottom!").align_right(Fill).align_bottom(Fill);
/// ```
///
/// [`Container`]: crate::Container
pub fn bottom_right<'a, Message, Theme, Renderer>(
    content: impl Into<Element<'a, Message, Theme, Renderer>>,
) -> Container<'a, Message, Theme, Renderer>
where
    Theme: container::Catalog + 'a,
    Renderer: core::Renderer,
{
    container(content)
        .align_right(Length::Fill)
        .align_bottom(Length::Fill)
}

/// Creates a new [`Pin`] widget with the given content.
///
/// A [`Pin`] widget positions its contents at some fixed coordinates inside of its boundaries.
///
/// # Example
/// ```no_run
/// # mod iced { pub mod widget { pub use iced_widget::*; } pub use iced_widget::core::Length::Fill; }
/// # pub type State = ();
/// # pub type Element<'a, Message> = iced_widget::core::Element<'a, Message, iced_widget::Theme, iced_widget::Renderer>;
/// use iced::widget::pin;
/// use iced::Fill;
///
/// enum Message {
///     // ...
/// }
///
/// fn view(state: &State) -> Element<'_, Message> {
///     pin("This text is displayed at coordinates (50, 50)!")
///         .x(50)
///         .y(50)
///         .into()
/// }
/// ```
pub fn pin<'a, Message, Theme, Renderer>(
    content: impl Into<Element<'a, Message, Theme, Renderer>>,
) -> Pin<'a, Message, Theme, Renderer>
where
    Renderer: core::Renderer,
{
    Pin::new(content)
}

/// Creates a new [`Column`] with the given children.
///
/// Columns distribute their children vertically.
///
/// # Example
/// ```no_run
/// # mod iced { pub mod widget { pub use iced_widget::*; } }
/// # pub type State = ();
/// # pub type Element<'a, Message> = iced_widget::core::Element<'a, Message, iced_widget::Theme, iced_widget::Renderer>;
/// use iced::widget::{column, text};
///
/// enum Message {
///     // ...
/// }
///
/// fn view(state: &State) -> Element<'_, Message> {
///     column((0..5).map(|i| text!("Item {i}").into())).into()
/// }
/// ```
pub fn column<'a, Message, Theme, Renderer>(
    children: impl IntoIterator<Item = Element<'a, Message, Theme, Renderer>>,
) -> Column<'a, Message, Theme, Renderer>
where
    Renderer: core::Renderer,
{
    Column::with_children(children)
}

/// Creates a new [`keyed::Column`] from an iterator of elements.
///
/// Keyed columns distribute content vertically while keeping continuity.
///
/// # Example
/// ```no_run
/// # mod iced { pub mod widget { pub use iced_widget::*; } }
/// # pub type State = ();
/// # pub type Element<'a, Message> = iced_widget::core::Element<'a, Message, iced_widget::Theme, iced_widget::Renderer>;
/// use iced::widget::{keyed_column, text};
///
/// enum Message {
///     // ...
/// }
///
/// fn view(state: &State) -> Element<'_, Message> {
///     keyed_column((0..=100).map(|i| {
///         (i, text!("Item {i}").into())
///     })).into()
/// }
/// ```
pub fn keyed_column<'a, Key, Message, Theme, Renderer>(
    children: impl IntoIterator<Item = (Key, Element<'a, Message, Theme, Renderer>)>,
) -> keyed::Column<'a, Key, Message, Theme, Renderer>
where
    Key: Copy + PartialEq,
    Renderer: core::Renderer,
{
    keyed::Column::with_children(children)
}

/// Creates a new [`Row`] from an iterator.
///
/// Rows distribute their children horizontally.
///
/// # Example
/// ```no_run
/// # mod iced { pub mod widget { pub use iced_widget::*; } }
/// # pub type State = ();
/// # pub type Element<'a, Message> = iced_widget::core::Element<'a, Message, iced_widget::Theme, iced_widget::Renderer>;
/// use iced::widget::{row, text};
///
/// enum Message {
///     // ...
/// }
///
/// fn view(state: &State) -> Element<'_, Message> {
///     row((0..5).map(|i| text!("Item {i}").into())).into()
/// }
/// ```
pub fn row<'a, Message, Theme, Renderer>(
    children: impl IntoIterator<Item = Element<'a, Message, Theme, Renderer>>,
) -> Row<'a, Message, Theme, Renderer>
where
    Renderer: core::Renderer,
{
    Row::with_children(children)
}

/// Creates a new [`Grid`] from an iterator.
pub fn grid<'a, Message, Theme, Renderer>(
    children: impl IntoIterator<Item = Element<'a, Message, Theme, Renderer>>,
) -> Grid<'a, Message, Theme, Renderer>
where
    Renderer: core::Renderer,
{
    Grid::with_children(children)
}

/// Creates a new [`Stack`] with the given children.
///
/// [`Stack`]: crate::Stack
pub fn stack<'a, Message, Theme, Renderer>(
    children: impl IntoIterator<Item = Element<'a, Message, Theme, Renderer>>,
) -> Stack<'a, Message, Theme, Renderer>
where
    Renderer: core::Renderer,
{
    Stack::with_children(children)
}

/// Wraps the given widget and captures any mouse button presses inside the bounds of
/// the widget—effectively making it _opaque_.
///
/// This helper is meant to be used to mark elements in a [`Stack`] to avoid mouse
/// events from passing through layers.
///
/// [`Stack`]: crate::Stack
pub fn opaque<'a, Message, Theme, Renderer>(
    content: impl Into<Element<'a, Message, Theme, Renderer>>,
) -> Element<'a, Message, Theme, Renderer>
where
    Message: 'a,
    Theme: 'a,
    Renderer: core::Renderer + 'a,
{
    use crate::core::layout::{self, Layout};
    use crate::core::mouse;
    use crate::core::renderer;
    use crate::core::widget::tree::{self, Tree};
    use crate::core::{Event, Rectangle, Shell, Size};

    struct Opaque<'a, Message, Theme, Renderer> {
        content: Element<'a, Message, Theme, Renderer>,
    }

    impl<Message, Theme, Renderer> Widget<Message, Theme, Renderer>
        for Opaque<'_, Message, Theme, Renderer>
    where
        Renderer: core::Renderer,
    {
        fn tag(&self) -> tree::Tag {
            self.content.as_widget().tag()
        }

        fn state(&self) -> tree::State {
            self.content.as_widget().state()
        }

        fn children(&self) -> Vec<Tree> {
            self.content.as_widget().children()
        }

        fn diff(&self, tree: &mut Tree) {
            self.content.as_widget().diff(tree);
        }

        fn size(&self) -> Size<Length> {
            self.content.as_widget().size()
        }

        fn size_hint(&self) -> Size<Length> {
            self.content.as_widget().size_hint()
        }

        fn layout(
            &mut self,
            tree: &mut Tree,
            renderer: &Renderer,
            limits: &layout::Limits,
        ) -> layout::Node {
            self.content.as_widget_mut().layout(tree, renderer, limits)
        }

        fn draw(
            &self,
            tree: &Tree,
            renderer: &mut Renderer,
            theme: &Theme,
            style: &renderer::Style,
            layout: Layout<'_>,
            cursor: mouse::Cursor,
            viewport: &Rectangle,
        ) {
            self.content
                .as_widget()
                .draw(tree, renderer, theme, style, layout, cursor, viewport);
        }

        fn operate(
            &mut self,
            state: &mut Tree,
            layout: Layout<'_>,
            renderer: &Renderer,
            operation: &mut dyn operation::Operation,
        ) {
            self.content
                .as_widget_mut()
                .operate(state, layout, renderer, operation);
        }

        fn update(
            &mut self,
            state: &mut Tree,
            event: &Event,
            layout: Layout<'_>,
            cursor: mouse::Cursor,
            renderer: &Renderer,
            clipboard: &mut dyn core::Clipboard,
            shell: &mut Shell<'_, Message>,
            viewport: &Rectangle,
        ) {
            let is_mouse_press = matches!(
                event,
                core::Event::Mouse(mouse::Event::ButtonPressed(_))
            );

            self.content.as_widget_mut().update(
                state, event, layout, cursor, renderer, clipboard, shell,
                viewport,
            );

            if is_mouse_press && cursor.is_over(layout.bounds()) {
                shell.capture_event();
            }
        }

        fn mouse_interaction(
            &self,
            state: &core::widget::Tree,
            layout: core::Layout<'_>,
            cursor: core::mouse::Cursor,
            viewport: &core::Rectangle,
            renderer: &Renderer,
        ) -> core::mouse::Interaction {
            let interaction = self
                .content
                .as_widget()
                .mouse_interaction(state, layout, cursor, viewport, renderer);

            if interaction == mouse::Interaction::None
                && cursor.is_over(layout.bounds())
            {
                mouse::Interaction::Idle
            } else {
                interaction
            }
        }

        fn overlay<'b>(
            &'b mut self,
            state: &'b mut core::widget::Tree,
            layout: core::Layout<'b>,
            renderer: &Renderer,
            viewport: &Rectangle,
            translation: core::Vector,
        ) -> Option<core::overlay::Element<'b, Message, Theme, Renderer>>
        {
            self.content.as_widget_mut().overlay(
                state,
                layout,
                renderer,
                viewport,
                translation,
            )
        }
    }

    Element::new(Opaque {
        content: content.into(),
    })
}

/// Displays a widget on top of another one, only when the base widget is hovered.
///
/// This works analogously to a [`stack`], but it will only display the layer on top
/// when the cursor is over the base. It can be useful for removing visual clutter.
///
/// [`stack`]: stack()
pub fn hover<'a, Message, Theme, Renderer>(
    base: impl Into<Element<'a, Message, Theme, Renderer>>,
    top: impl Into<Element<'a, Message, Theme, Renderer>>,
) -> Element<'a, Message, Theme, Renderer>
where
    Message: 'a,
    Theme: 'a,
    Renderer: core::Renderer + 'a,
{
    use crate::core::layout::{self, Layout};
    use crate::core::mouse;
    use crate::core::renderer;
    use crate::core::widget::tree::{self, Tree};
    use crate::core::{Event, Rectangle, Shell, Size};

    struct Hover<'a, Message, Theme, Renderer> {
        base: Element<'a, Message, Theme, Renderer>,
        top: Element<'a, Message, Theme, Renderer>,
        is_top_focused: bool,
        is_top_overlay_active: bool,
        is_hovered: bool,
    }

    impl<Message, Theme, Renderer> Widget<Message, Theme, Renderer>
        for Hover<'_, Message, Theme, Renderer>
    where
        Renderer: core::Renderer,
    {
        fn tag(&self) -> tree::Tag {
            struct Tag;
            tree::Tag::of::<Tag>()
        }

        fn children(&self) -> Vec<Tree> {
            vec![Tree::new(&self.base), Tree::new(&self.top)]
        }

        fn diff(&self, tree: &mut Tree) {
            tree.diff_children(&[&self.base, &self.top]);
        }

        fn size(&self) -> Size<Length> {
            self.base.as_widget().size()
        }

        fn size_hint(&self) -> Size<Length> {
            self.base.as_widget().size_hint()
        }

        fn layout(
            &mut self,
            tree: &mut Tree,
            renderer: &Renderer,
            limits: &layout::Limits,
        ) -> layout::Node {
            let base = self.base.as_widget_mut().layout(
                &mut tree.children[0],
                renderer,
                limits,
            );

            let top = self.top.as_widget_mut().layout(
                &mut tree.children[1],
                renderer,
                &layout::Limits::new(Size::ZERO, base.size()),
            );

            layout::Node::with_children(base.size(), vec![base, top])
        }

        fn draw(
            &self,
            tree: &Tree,
            renderer: &mut Renderer,
            theme: &Theme,
            style: &renderer::Style,
            layout: Layout<'_>,
            cursor: mouse::Cursor,
            viewport: &Rectangle,
        ) {
            if let Some(bounds) = layout.bounds().intersection(viewport) {
                let mut children = layout.children().zip(&tree.children);

                let (base_layout, base_tree) = children.next().unwrap();

                self.base.as_widget().draw(
                    base_tree,
                    renderer,
                    theme,
                    style,
                    base_layout,
                    cursor,
                    viewport,
                );

                if cursor.is_over(layout.bounds())
                    || self.is_top_focused
                    || self.is_top_overlay_active
                {
                    let (top_layout, top_tree) = children.next().unwrap();

                    renderer.with_layer(bounds, |renderer| {
                        self.top.as_widget().draw(
                            top_tree, renderer, theme, style, top_layout,
                            cursor, viewport,
                        );
                    });
                }
            }
        }

        fn operate(
            &mut self,
            tree: &mut Tree,
            layout: Layout<'_>,
            renderer: &Renderer,
            operation: &mut dyn operation::Operation,
        ) {
            let children = [&mut self.base, &mut self.top]
                .into_iter()
                .zip(layout.children().zip(&mut tree.children));

            for (child, (layout, tree)) in children {
                child
                    .as_widget_mut()
                    .operate(tree, layout, renderer, operation);
            }
        }

        fn update(
            &mut self,
            tree: &mut Tree,
            event: &Event,
            layout: Layout<'_>,
            cursor: mouse::Cursor,
            renderer: &Renderer,
            clipboard: &mut dyn core::Clipboard,
            shell: &mut Shell<'_, Message>,
            viewport: &Rectangle,
        ) {
            let mut children = layout.children().zip(&mut tree.children);
            let (base_layout, base_tree) = children.next().unwrap();
            let (top_layout, top_tree) = children.next().unwrap();

            let is_hovered = cursor.is_over(layout.bounds());

            if matches!(event, Event::Window(window::Event::RedrawRequested(_)))
            {
                let mut count_focused = operation::focusable::count();

                self.top.as_widget_mut().operate(
                    top_tree,
                    top_layout,
                    renderer,
                    &mut operation::black_box(&mut count_focused),
                );

                self.is_top_focused = match count_focused.finish() {
                    operation::Outcome::Some(count) => count.focused.is_some(),
                    _ => false,
                };

                self.is_hovered = is_hovered;
            } else if is_hovered != self.is_hovered {
                shell.request_redraw();
            }

            let is_visible =
                is_hovered || self.is_top_focused || self.is_top_overlay_active;

            if matches!(
                event,
                Event::Mouse(
                    mouse::Event::CursorMoved { .. }
                        | mouse::Event::ButtonReleased(_)
                )
            ) || is_visible
            {
                let redraw_request = shell.redraw_request();

                self.top.as_widget_mut().update(
                    top_tree, event, top_layout, cursor, renderer, clipboard,
                    shell, viewport,
                );

                // Ignore redraw requests of invisible content
                if !is_visible {
                    Shell::replace_redraw_request(shell, redraw_request);
                }
            };

            if shell.is_event_captured() {
                return;
            }

            self.base.as_widget_mut().update(
                base_tree,
                event,
                base_layout,
                cursor,
                renderer,
                clipboard,
                shell,
                viewport,
            );
        }

        fn mouse_interaction(
            &self,
            tree: &Tree,
            layout: Layout<'_>,
            cursor: mouse::Cursor,
            viewport: &Rectangle,
            renderer: &Renderer,
        ) -> mouse::Interaction {
            [&self.base, &self.top]
                .into_iter()
                .rev()
                .zip(layout.children().rev().zip(tree.children.iter().rev()))
                .map(|(child, (layout, tree))| {
                    child.as_widget().mouse_interaction(
                        tree, layout, cursor, viewport, renderer,
                    )
                })
                .find(|&interaction| interaction != mouse::Interaction::None)
                .unwrap_or_default()
        }

        fn overlay<'b>(
            &'b mut self,
            tree: &'b mut core::widget::Tree,
            layout: core::Layout<'b>,
            renderer: &Renderer,
            viewport: &Rectangle,
            translation: core::Vector,
        ) -> Option<core::overlay::Element<'b, Message, Theme, Renderer>>
        {
            let mut overlays = [&mut self.base, &mut self.top]
                .into_iter()
                .zip(layout.children().zip(tree.children.iter_mut()))
                .map(|(child, (layout, tree))| {
                    child.as_widget_mut().overlay(
                        tree,
                        layout,
                        renderer,
                        viewport,
                        translation,
                    )
                });

            if let Some(base_overlay) = overlays.next()? {
                return Some(base_overlay);
            }

            let top_overlay = overlays.next()?;
            self.is_top_overlay_active = top_overlay.is_some();

            top_overlay
        }
    }

    Element::new(Hover {
        base: base.into(),
        top: top.into(),
        is_top_focused: false,
        is_top_overlay_active: false,
        is_hovered: false,
    })
}

/// Creates a new [`Sensor`] widget.
///
/// A [`Sensor`] widget can generate messages when its contents are shown,
/// hidden, or resized.
///
/// It can even notify you with anticipation at a given distance!
pub fn sensor<'a, Message, Theme, Renderer>(
    content: impl Into<Element<'a, Message, Theme, Renderer>>,
) -> Sensor<'a, (), Message, Theme, Renderer>
where
    Renderer: core::Renderer,
{
    Sensor::new(content)
}

/// Creates a new [`Scrollable`] with the provided content.
///
/// Scrollables let users navigate an endless amount of content with a scrollbar.
///
/// # Example
/// ```no_run
/// # mod iced { pub mod widget { pub use iced_widget::*; } }
/// # pub type State = ();
/// # pub type Element<'a, Message> = iced_widget::core::Element<'a, Message, iced_widget::Theme, iced_widget::Renderer>;
/// use iced::widget::{column, scrollable, vertical_space};
///
/// enum Message {
///     // ...
/// }
///
/// fn view(state: &State) -> Element<'_, Message> {
///     scrollable(column![
///         "Scroll me!",
///         vertical_space().height(3000),
///         "You did it!",
///     ]).into()
/// }
/// ```
pub fn scrollable<'a, Message, Theme, Renderer>(
    content: impl Into<Element<'a, Message, Theme, Renderer>>,
) -> Scrollable<'a, Message, Theme, Renderer>
where
    Theme: scrollable::Catalog + 'a,
    Renderer: core::Renderer,
{
    Scrollable::new(content)
}

/// Creates a new [`Button`] with the provided content.
///
/// # Example
/// ```no_run
/// # mod iced { pub mod widget { pub use iced_widget::*; } }
/// # pub type State = ();
/// # pub type Element<'a, Message> = iced_widget::core::Element<'a, Message, iced_widget::Theme, iced_widget::Renderer>;
/// use iced::widget::button;
///
/// #[derive(Clone)]
/// enum Message {
///     ButtonPressed,
/// }
///
/// fn view(state: &State) -> Element<'_, Message> {
///     button("Press me!").on_press(Message::ButtonPressed).into()
/// }
/// ```
pub fn button<'a, Message, Theme, Renderer>(
    content: impl Into<Element<'a, Message, Theme, Renderer>>,
) -> Button<'a, Message, Theme, Renderer>
where
    Theme: button::Catalog + 'a,
    Renderer: core::Renderer,
{
    Button::new(content)
}

/// Creates a new [`Tooltip`] for the provided content with the given
/// [`Element`] and [`tooltip::Position`].
///
/// Tooltips display a hint of information over some element when hovered.
///
/// # Example
/// ```no_run
/// # mod iced { pub mod widget { pub use iced_widget::*; } }
/// # pub type State = ();
/// # pub type Element<'a, Message> = iced_widget::core::Element<'a, Message, iced_widget::Theme, iced_widget::Renderer>;
/// use iced::widget::{container, tooltip};
///
/// enum Message {
///     // ...
/// }
///
/// fn view(_state: &State) -> Element<'_, Message> {
///     tooltip(
///         "Hover me to display the tooltip!",
///         container("This is the tooltip contents!")
///             .padding(10)
///             .style(container::rounded_box),
///         tooltip::Position::Bottom,
///     ).into()
/// }
/// ```
pub fn tooltip<'a, Message, Theme, Renderer>(
    content: impl Into<Element<'a, Message, Theme, Renderer>>,
    tooltip: impl Into<Element<'a, Message, Theme, Renderer>>,
    position: tooltip::Position,
) -> crate::Tooltip<'a, Message, Theme, Renderer>
where
    Theme: container::Catalog + 'a,
    Renderer: core::text::Renderer,
{
    Tooltip::new(content, tooltip, position)
}

/// Creates a new [`Text`] widget with the provided content.
///
/// # Example
/// ```no_run
/// # mod iced { pub mod widget { pub use iced_widget::*; } pub use iced_widget::Renderer; pub use iced_widget::core::*; }
/// # pub type State = ();
/// # pub type Element<'a, Message> = iced_widget::core::Element<'a, Message, iced_widget::core::Theme, ()>;
/// use iced::widget::text;
/// use iced::color;
///
/// enum Message {
///     // ...
/// }
///
/// fn view(state: &State) -> Element<'_, Message> {
///     text("Hello, this is iced!")
///         .size(20)
///         .color(color!(0x0000ff))
///         .into()
/// }
/// ```
pub fn text<'a, Theme, Renderer>(
    text: impl text::IntoFragment<'a>,
) -> Text<'a, Theme, Renderer>
where
    Theme: text::Catalog + 'a,
    Renderer: core::text::Renderer,
{
    Text::new(text)
}

/// Creates a new [`Text`] widget that displays the provided value.
pub fn value<'a, Theme, Renderer>(
    value: impl ToString,
) -> Text<'a, Theme, Renderer>
where
    Theme: text::Catalog + 'a,
    Renderer: core::text::Renderer,
{
    Text::new(value.to_string())
}

/// Creates a new [`Rich`] text widget with the provided spans.
///
/// [`Rich`]: text::Rich
///
/// # Example
/// ```no_run
/// # mod iced { pub mod widget { pub use iced_widget::*; } pub use iced_widget::core::*; }
/// # pub type State = ();
/// # pub type Element<'a, Message> = iced_widget::core::Element<'a, Message, iced_widget::Theme, iced_widget::Renderer>;
/// use iced::font;
/// use iced::widget::{rich_text, span};
/// use iced::{color, never, Font};
///
/// #[derive(Debug, Clone)]
/// enum Message {
///     LinkClicked(&'static str),
///     // ...
/// }
///
/// fn view(state: &State) -> Element<'_, Message> {
///     rich_text([
///         span("I am red!").color(color!(0xff0000)),
///         span(" "),
///         span("And I am bold!").font(Font { weight: font::Weight::Bold, ..Font::default() }),
///     ])
///     .on_link_click(never)
///     .size(20)
///     .into()
/// }
/// ```
pub fn rich_text<'a, Link, Message, Theme, Renderer>(
    spans: impl AsRef<[text::Span<'a, Link, Renderer::Font>]> + 'a,
) -> text::Rich<'a, Link, Message, Theme, Renderer>
where
    Link: Clone + 'static,
    Theme: text::Catalog + 'a,
    Renderer: core::text::Renderer,
    Renderer::Font: 'a,
{
    text::Rich::with_spans(spans)
}

/// Creates a new [`Span`] of text with the provided content.
///
/// A [`Span`] is a fragment of some [`Rich`] text.
///
/// [`Span`]: text::Span
/// [`Rich`]: text::Rich
///
/// # Example
/// ```no_run
/// # mod iced { pub mod widget { pub use iced_widget::*; } pub use iced_widget::core::*; }
/// # pub type State = ();
/// # pub type Element<'a, Message> = iced_widget::core::Element<'a, Message, iced_widget::Theme, iced_widget::Renderer>;
/// use iced::font;
/// use iced::widget::{rich_text, span};
/// use iced::{color, never, Font};
///
/// #[derive(Debug, Clone)]
/// enum Message {
///     // ...
/// }
///
/// fn view(state: &State) -> Element<'_, Message> {
///     rich_text![
///         span("I am red!").color(color!(0xff0000)),
///         " ",
///         span("And I am bold!").font(Font { weight: font::Weight::Bold, ..Font::default() }),
///     ]
///     .on_link_click(never)
///     .size(20)
///     .into()
/// }
/// ```
pub fn span<'a, Link, Font>(
    text: impl text::IntoFragment<'a>,
) -> text::Span<'a, Link, Font> {
    text::Span::new(text)
}

#[cfg(feature = "markdown")]
#[doc(inline)]
pub use crate::markdown::view as markdown;

/// Creates a new [`Checkbox`].
///
/// # Example
/// ```no_run
/// # mod iced { pub mod widget { pub use iced_widget::*; } pub use iced_widget::Renderer; pub use iced_widget::core::*; }
/// # pub type Element<'a, Message> = iced_widget::core::Element<'a, Message, iced_widget::Theme, iced_widget::Renderer>;
/// #
/// use iced::widget::checkbox;
///
/// struct State {
///    is_checked: bool,
/// }
///
/// enum Message {
///     CheckboxToggled(bool),
/// }
///
/// fn view(state: &State) -> Element<'_, Message> {
///     checkbox("Toggle me!", state.is_checked)
///         .on_toggle(Message::CheckboxToggled)
///         .into()
/// }
///
/// fn update(state: &mut State, message: Message) {
///     match message {
///         Message::CheckboxToggled(is_checked) => {
///             state.is_checked = is_checked;
///         }
///     }
/// }
/// ```
/// ![Checkbox drawn by `iced_wgpu`](https://github.com/iced-rs/iced/blob/7760618fb112074bc40b148944521f312152012a/docs/images/checkbox.png?raw=true)
pub fn checkbox<'a, Message, Theme, Renderer>(
    label: impl Into<String>,
    is_checked: bool,
) -> Checkbox<'a, Message, Theme, Renderer>
where
    Theme: checkbox::Catalog + 'a,
    Renderer: core::text::Renderer,
{
    Checkbox::new(label, is_checked)
}

/// Creates a new [`Radio`].
///
/// Radio buttons let users choose a single option from a bunch of options.
///
/// # Example
/// ```no_run
/// # mod iced { pub mod widget { pub use iced_widget::*; } pub use iced_widget::Renderer; pub use iced_widget::core::*; }
/// # pub type Element<'a, Message> = iced_widget::core::Element<'a, Message, iced_widget::Theme, iced_widget::Renderer>;
/// #
/// use iced::widget::{column, radio};
///
/// struct State {
///    selection: Option<Choice>,
/// }
///
/// #[derive(Debug, Clone, Copy)]
/// enum Message {
///     RadioSelected(Choice),
/// }
///
/// #[derive(Debug, Clone, Copy, PartialEq, Eq)]
/// enum Choice {
///     A,
///     B,
///     C,
///     All,
/// }
///
/// fn view(state: &State) -> Element<'_, Message> {
///     let a = radio(
///         "A",
///         Choice::A,
///         state.selection,
///         Message::RadioSelected,
///     );
///
///     let b = radio(
///         "B",
///         Choice::B,
///         state.selection,
///         Message::RadioSelected,
///     );
///
///     let c = radio(
///         "C",
///         Choice::C,
///         state.selection,
///         Message::RadioSelected,
///     );
///
///     let all = radio(
///         "All of the above",
///         Choice::All,
///         state.selection,
///         Message::RadioSelected
///     );
///
///     column![a, b, c, all].into()
/// }
/// ```
pub fn radio<'a, Message, Theme, Renderer, V>(
    label: impl Into<String>,
    value: V,
    selected: Option<V>,
    on_click: impl FnOnce(V) -> Message,
) -> Radio<'a, Message, Theme, Renderer>
where
    Message: Clone,
    Theme: radio::Catalog + 'a,
    Renderer: core::text::Renderer,
    V: Copy + Eq,
{
    Radio::new(label, value, selected, on_click)
}

/// Creates a new [`Toggler`].
///
/// Togglers let users make binary choices by toggling a switch.
///
/// # Example
/// ```no_run
/// # mod iced { pub mod widget { pub use iced_widget::*; } pub use iced_widget::Renderer; pub use iced_widget::core::*; }
/// # pub type Element<'a, Message> = iced_widget::core::Element<'a, Message, iced_widget::Theme, iced_widget::Renderer>;
/// #
/// use iced::widget::toggler;
///
/// struct State {
///    is_checked: bool,
/// }
///
/// enum Message {
///     TogglerToggled(bool),
/// }
///
/// fn view(state: &State) -> Element<'_, Message> {
///     toggler(state.is_checked)
///         .label("Toggle me!")
///         .on_toggle(Message::TogglerToggled)
///         .into()
/// }
///
/// fn update(state: &mut State, message: Message) {
///     match message {
///         Message::TogglerToggled(is_checked) => {
///             state.is_checked = is_checked;
///         }
///     }
/// }
/// ```
pub fn toggler<'a, Message, Theme, Renderer>(
    is_checked: bool,
) -> Toggler<'a, Message, Theme, Renderer>
where
    Theme: toggler::Catalog + 'a,
    Renderer: core::text::Renderer,
{
    Toggler::new(is_checked)
}

/// Creates a new [`TextInput`].
///
/// Text inputs display fields that can be filled with text.
///
/// # Example
/// ```no_run
/// # mod iced { pub mod widget { pub use iced_widget::*; } pub use iced_widget::Renderer; pub use iced_widget::core::*; }
/// # pub type Element<'a, Message> = iced_widget::core::Element<'a, Message, iced_widget::Theme, iced_widget::Renderer>;
/// #
/// use iced::widget::text_input;
///
/// struct State {
///    content: String,
/// }
///
/// #[derive(Debug, Clone)]
/// enum Message {
///     ContentChanged(String)
/// }
///
/// fn view(state: &State) -> Element<'_, Message> {
///     text_input("Type something here...", &state.content)
///         .on_input(Message::ContentChanged)
///         .into()
/// }
///
/// fn update(state: &mut State, message: Message) {
///     match message {
///         Message::ContentChanged(content) => {
///             state.content = content;
///         }
///     }
/// }
/// ```
pub fn text_input<'a, Message, Theme, Renderer>(
    placeholder: &str,
    value: &str,
) -> TextInput<'a, Message, Theme, Renderer>
where
    Message: Clone,
    Theme: text_input::Catalog + 'a,
    Renderer: core::text::Renderer,
{
    TextInput::new(placeholder, value)
}

/// Creates a new [`TextEditor`].
///
/// Text editors display a multi-line text input for text editing.
///
/// # Example
/// ```no_run
/// # mod iced { pub mod widget { pub use iced_widget::*; } pub use iced_widget::Renderer; pub use iced_widget::core::*; }
/// # pub type Element<'a, Message> = iced_widget::core::Element<'a, Message, iced_widget::Theme, iced_widget::Renderer>;
/// #
/// use iced::widget::text_editor;
///
/// struct State {
///    content: text_editor::Content,
/// }
///
/// #[derive(Debug, Clone)]
/// enum Message {
///     Edit(text_editor::Action)
/// }
///
/// fn view(state: &State) -> Element<'_, Message> {
///     text_editor(&state.content)
///         .placeholder("Type something here...")
///         .on_action(Message::Edit)
///         .into()
/// }
///
/// fn update(state: &mut State, message: Message) {
///     match message {
///         Message::Edit(action) => {
///             state.content.perform(action);
///         }
///     }
/// }
/// ```
pub fn text_editor<'a, Message, Theme, Renderer>(
    content: &'a text_editor::Content<Renderer>,
) -> TextEditor<'a, core::text::highlighter::PlainText, Message, Theme, Renderer>
where
    Message: Clone,
    Theme: text_editor::Catalog + 'a,
    Renderer: core::text::Renderer,
{
    TextEditor::new(content)
}

/// Creates a new [`Slider`].
///
/// Sliders let users set a value by moving an indicator.
///
/// # Example
/// ```no_run
/// # mod iced { pub mod widget { pub use iced_widget::*; } pub use iced_widget::Renderer; pub use iced_widget::core::*; }
/// # pub type Element<'a, Message> = iced_widget::core::Element<'a, Message, iced_widget::Theme, iced_widget::Renderer>;
/// #
/// use iced::widget::slider;
///
/// struct State {
///    value: f32,
/// }
///
/// #[derive(Debug, Clone)]
/// enum Message {
///     ValueChanged(f32),
/// }
///
/// fn view(state: &State) -> Element<'_, Message> {
///     slider(0.0..=100.0, state.value, Message::ValueChanged).into()
/// }
///
/// fn update(state: &mut State, message: Message) {
///     match message {
///         Message::ValueChanged(value) => {
///             state.value = value;
///         }
///     }
/// }
/// ```
pub fn slider<'a, T, Message, Theme>(
    range: std::ops::RangeInclusive<T>,
    value: T,
    on_change: impl Fn(T) -> Message + 'a,
) -> Slider<'a, T, Message, Theme>
where
    T: Copy + From<u8> + std::cmp::PartialOrd,
    Message: Clone,
    Theme: slider::Catalog + 'a,
{
    Slider::new(range, value, on_change)
}

/// Creates a new [`VerticalSlider`].
///
/// Sliders let users set a value by moving an indicator.
///
/// # Example
/// ```no_run
/// # mod iced { pub mod widget { pub use iced_widget::*; } pub use iced_widget::Renderer; pub use iced_widget::core::*; }
/// # pub type Element<'a, Message> = iced_widget::core::Element<'a, Message, iced_widget::Theme, iced_widget::Renderer>;
/// #
/// use iced::widget::vertical_slider;
///
/// struct State {
///    value: f32,
/// }
///
/// #[derive(Debug, Clone)]
/// enum Message {
///     ValueChanged(f32),
/// }
///
/// fn view(state: &State) -> Element<'_, Message> {
///     vertical_slider(0.0..=100.0, state.value, Message::ValueChanged).into()
/// }
///
/// fn update(state: &mut State, message: Message) {
///     match message {
///         Message::ValueChanged(value) => {
///             state.value = value;
///         }
///     }
/// }
/// ```
pub fn vertical_slider<'a, T, Message, Theme>(
    range: std::ops::RangeInclusive<T>,
    value: T,
    on_change: impl Fn(T) -> Message + 'a,
) -> VerticalSlider<'a, T, Message, Theme>
where
    T: Copy + From<u8> + std::cmp::PartialOrd,
    Message: Clone,
    Theme: vertical_slider::Catalog + 'a,
{
    VerticalSlider::new(range, value, on_change)
}

/// Creates a new [`PickList`].
///
/// Pick lists display a dropdown list of selectable options.
///
/// # Example
/// ```no_run
/// # mod iced { pub mod widget { pub use iced_widget::*; } pub use iced_widget::Renderer; pub use iced_widget::core::*; }
/// # pub type Element<'a, Message> = iced_widget::core::Element<'a, Message, iced_widget::Theme, iced_widget::Renderer>;
/// #
/// use iced::widget::pick_list;
///
/// struct State {
///    favorite: Option<Fruit>,
/// }
///
/// #[derive(Debug, Clone, Copy, PartialEq, Eq)]
/// enum Fruit {
///     Apple,
///     Orange,
///     Strawberry,
///     Tomato,
/// }
///
/// #[derive(Debug, Clone)]
/// enum Message {
///     FruitSelected(Fruit),
/// }
///
/// fn view(state: &State) -> Element<'_, Message> {
///     let fruits = [
///         Fruit::Apple,
///         Fruit::Orange,
///         Fruit::Strawberry,
///         Fruit::Tomato,
///     ];
///
///     pick_list(
///         fruits,
///         state.favorite,
///         Message::FruitSelected,
///     )
///     .placeholder("Select your favorite fruit...")
///     .into()
/// }
///
/// fn update(state: &mut State, message: Message) {
///     match message {
///         Message::FruitSelected(fruit) => {
///             state.favorite = Some(fruit);
///         }
///     }
/// }
///
/// impl std::fmt::Display for Fruit {
///     fn fmt(&self, f: &mut std::fmt::Formatter<'_>) -> std::fmt::Result {
///         f.write_str(match self {
///             Self::Apple => "Apple",
///             Self::Orange => "Orange",
///             Self::Strawberry => "Strawberry",
///             Self::Tomato => "Tomato",
///         })
///     }
/// }
/// ```
pub fn pick_list<'a, T, L, V, Message, Theme, Renderer>(
    options: L,
    selected: Option<V>,
    on_selected: impl Fn(T) -> Message + 'a,
) -> PickList<'a, T, L, V, Message, Theme, Renderer>
where
    T: ToString + PartialEq + Clone + 'a,
    L: Borrow<[T]> + 'a,
    V: Borrow<T> + 'a,
    Message: Clone,
    Theme: pick_list::Catalog + overlay::menu::Catalog,
    Renderer: core::text::Renderer,
{
    PickList::new(options, selected, on_selected)
}

/// Creates a new [`ComboBox`].
///
/// Combo boxes display a dropdown list of searchable and selectable options.
///
/// # Example
/// ```no_run
/// # mod iced { pub mod widget { pub use iced_widget::*; } pub use iced_widget::Renderer; pub use iced_widget::core::*; }
/// # pub type Element<'a, Message> = iced_widget::core::Element<'a, Message, iced_widget::Theme, iced_widget::Renderer>;
/// #
/// use iced::widget::combo_box;
///
/// struct State {
///    fruits: combo_box::State<Fruit>,
///    favorite: Option<Fruit>,
/// }
///
/// #[derive(Debug, Clone)]
/// enum Fruit {
///     Apple,
///     Orange,
///     Strawberry,
///     Tomato,
/// }
///
/// #[derive(Debug, Clone)]
/// enum Message {
///     FruitSelected(Fruit),
/// }
///
/// fn view(state: &State) -> Element<'_, Message> {
///     combo_box(
///         &state.fruits,
///         "Select your favorite fruit...",
///         state.favorite.as_ref(),
///         Message::FruitSelected
///     )
///     .into()
/// }
///
/// fn update(state: &mut State, message: Message) {
///     match message {
///         Message::FruitSelected(fruit) => {
///             state.favorite = Some(fruit);
///         }
///     }
/// }
///
/// impl std::fmt::Display for Fruit {
///     fn fmt(&self, f: &mut std::fmt::Formatter<'_>) -> std::fmt::Result {
///         f.write_str(match self {
///             Self::Apple => "Apple",
///             Self::Orange => "Orange",
///             Self::Strawberry => "Strawberry",
///             Self::Tomato => "Tomato",
///         })
///     }
/// }
/// ```
pub fn combo_box<'a, T, Message, Theme, Renderer>(
    state: &'a combo_box::State<T>,
    placeholder: &str,
    selection: Option<&T>,
    on_selected: impl Fn(T) -> Message + 'static,
) -> ComboBox<'a, T, Message, Theme, Renderer>
where
    T: std::fmt::Display + Clone,
    Theme: combo_box::Catalog + 'a,
    Renderer: core::text::Renderer,
{
    ComboBox::new(state, placeholder, selection, on_selected)
}

/// Creates a new [`Space`] widget that fills the available
/// horizontal space.
///
/// This can be useful to separate widgets in a [`Row`].
pub fn horizontal_space() -> Space {
    Space::with_width(Length::Fill)
}

/// Creates a new [`Space`] widget that fills the available
/// vertical space.
///
/// This can be useful to separate widgets in a [`Column`].
pub fn vertical_space() -> Space {
    Space::with_height(Length::Fill)
}

/// Creates a horizontal [`Rule`] with the given height.
///
/// # Example
/// ```no_run
/// # mod iced { pub mod widget { pub use iced_widget::*; } }
/// # pub type State = ();
/// # pub type Element<'a, Message> = iced_widget::core::Element<'a, Message, iced_widget::Theme, iced_widget::Renderer>;
/// use iced::widget::horizontal_rule;
///
/// #[derive(Clone)]
/// enum Message {
///     // ...,
/// }
///
/// fn view(state: &State) -> Element<'_, Message> {
///     horizontal_rule(2).into()
/// }
/// ```
pub fn horizontal_rule<'a, Theme>(height: impl Into<Pixels>) -> Rule<'a, Theme>
where
    Theme: rule::Catalog + 'a,
{
    Rule::horizontal(height)
}

/// Creates a vertical [`Rule`] with the given width.
///
/// # Example
/// ```no_run
/// # mod iced { pub mod widget { pub use iced_widget::*; } }
/// # pub type State = ();
/// # pub type Element<'a, Message> = iced_widget::core::Element<'a, Message, iced_widget::Theme, iced_widget::Renderer>;
/// use iced::widget::vertical_rule;
///
/// #[derive(Clone)]
/// enum Message {
///     // ...,
/// }
///
/// fn view(state: &State) -> Element<'_, Message> {
///     vertical_rule(2).into()
/// }
/// ```
pub fn vertical_rule<'a, Theme>(width: impl Into<Pixels>) -> Rule<'a, Theme>
where
    Theme: rule::Catalog + 'a,
{
    Rule::vertical(width)
}

/// Creates a new [`ProgressBar`].
///
/// Progress bars visualize the progression of an extended computer operation, such as a download, file transfer, or installation.
///
/// It expects:
///   * an inclusive range of possible values, and
///   * the current value of the [`ProgressBar`].
///
/// # Example
/// ```no_run
/// # mod iced { pub mod widget { pub use iced_widget::*; } pub use iced_widget::Renderer; pub use iced_widget::core::*; }
/// # pub type Element<'a, Message> = iced_widget::core::Element<'a, Message, iced_widget::Theme, iced_widget::Renderer>;
/// #
/// use iced::widget::progress_bar;
///
/// struct State {
///    progress: f32,
/// }
///
/// enum Message {
///     // ...
/// }
///
/// fn view(state: &State) -> Element<'_, Message> {
///     progress_bar(0.0..=100.0, state.progress).into()
/// }
/// ```
pub fn progress_bar<'a, Theme>(
    range: RangeInclusive<f32>,
    value: f32,
) -> ProgressBar<'a, Theme>
where
    Theme: progress_bar::Catalog + 'a,
{
    ProgressBar::new(range, value)
}

/// Creates a new [`Image`].
///
/// Images display raster graphics in different formats (PNG, JPG, etc.).
///
/// [`Image`]: crate::Image
///
/// # Example
/// ```no_run
/// # mod iced { pub mod widget { pub use iced_widget::*; } }
/// # pub type State = ();
/// # pub type Element<'a, Message> = iced_widget::core::Element<'a, Message, iced_widget::Theme, iced_widget::Renderer>;
/// use iced::widget::image;
///
/// enum Message {
///     // ...
/// }
///
/// fn view(state: &State) -> Element<'_, Message> {
///     image("ferris.png").into()
/// }
/// ```
/// <img src="https://github.com/iced-rs/iced/blob/9712b319bb7a32848001b96bd84977430f14b623/examples/resources/ferris.png?raw=true" width="300">
#[cfg(feature = "image")]
pub fn image<Handle>(handle: impl Into<Handle>) -> crate::Image<Handle> {
    crate::Image::new(handle.into())
}

/// Creates a new [`Svg`] widget from the given [`Handle`].
///
/// Svg widgets display vector graphics in your application.
///
/// [`Svg`]: crate::Svg
/// [`Handle`]: crate::svg::Handle
///
/// # Example
/// ```no_run
/// # mod iced { pub mod widget { pub use iced_widget::*; } }
/// # pub type State = ();
/// # pub type Element<'a, Message> = iced_widget::core::Element<'a, Message, iced_widget::Theme, iced_widget::Renderer>;
/// use iced::widget::svg;
///
/// enum Message {
///     // ...
/// }
///
/// fn view(state: &State) -> Element<'_, Message> {
///     svg("tiger.svg").into()
/// }
/// ```
#[cfg(feature = "svg")]
pub fn svg<'a, Theme>(
    handle: impl Into<core::svg::Handle>,
) -> crate::Svg<'a, Theme>
where
    Theme: crate::svg::Catalog,
{
    crate::Svg::new(handle)
}

/// Creates an [`Element`] that displays the iced logo with the given `text_size`.
///
/// Useful for showing some love to your favorite GUI library in your "About" screen,
/// for instance.
#[cfg(feature = "svg")]
pub fn iced<'a, Message, Theme, Renderer>(
    text_size: impl Into<Pixels>,
) -> Element<'a, Message, Theme, Renderer>
where
    Message: 'a,
    Renderer: core::Renderer
        + core::text::Renderer<Font = core::Font>
        + core::svg::Renderer
        + 'a,
    Theme: text::Catalog + crate::svg::Catalog + 'a,
{
    use crate::core::{Alignment, Font};
    use crate::svg;
    use std::sync::LazyLock;

    static LOGO: LazyLock<svg::Handle> = LazyLock::new(|| {
        svg::Handle::from_memory(include_bytes!("../assets/iced-logo.svg"))
    });

    let text_size = text_size.into();

    row![
        svg(LOGO.clone()).width(text_size * 1.3),
        text("iced").size(text_size).font(Font::MONOSPACE)
    ]
    .spacing(text_size.0 / 3.0)
    .align_y(Alignment::Center)
    .into()
}

/// Creates a new [`Canvas`].
///
/// Canvases can be leveraged to draw interactive 2D graphics.
///
/// [`Canvas`]: crate::Canvas
///
/// # Example: Drawing a Simple Circle
/// ```no_run
/// # mod iced { pub mod widget { pub use iced_widget::*; } pub use iced_widget::Renderer; pub use iced_widget::core::*; }
/// # pub type State = ();
/// # pub type Element<'a, Message> = iced_widget::core::Element<'a, Message, iced_widget::Theme, iced_widget::Renderer>;
/// #
/// use iced::mouse;
/// use iced::widget::canvas;
/// use iced::{Color, Rectangle, Renderer, Theme};
///
/// // First, we define the data we need for drawing
/// #[derive(Debug)]
/// struct Circle {
///     radius: f32,
/// }
///
/// // Then, we implement the `Program` trait
/// impl<Message> canvas::Program<Message> for Circle {
///     // No internal state
///     type State = ();
///
///     fn draw(
///         &self,
///         _state: &(),
///         renderer: &Renderer,
///         _theme: &Theme,
///         bounds: Rectangle,
///         _cursor: mouse::Cursor
///     ) -> Vec<canvas::Geometry> {
///         // We prepare a new `Frame`
///         let mut frame = canvas::Frame::new(renderer, bounds.size());
///
///         // We create a `Path` representing a simple circle
///         let circle = canvas::Path::circle(frame.center(), self.radius);
///
///         // And fill it with some color
///         frame.fill(&circle, Color::BLACK);
///
///         // Then, we produce the geometry
///         vec![frame.into_geometry()]
///     }
/// }
///
/// // Finally, we simply use our `Circle` to create the `Canvas`!
/// fn view<'a, Message: 'a>(_state: &'a State) -> Element<'a, Message> {
///     canvas(Circle { radius: 50.0 }).into()
/// }
/// ```
#[cfg(feature = "canvas")]
pub fn canvas<P, Message, Theme, Renderer>(
    program: P,
) -> crate::Canvas<P, Message, Theme, Renderer>
where
    Renderer: crate::graphics::geometry::Renderer,
    P: crate::canvas::Program<Message, Theme, Renderer>,
{
    crate::Canvas::new(program)
}

/// Creates a new [`QRCode`] widget from the given [`Data`].
///
/// QR codes display information in a type of two-dimensional matrix barcode.
///
/// [`QRCode`]: crate::QRCode
/// [`Data`]: crate::qr_code::Data
///
/// # Example
/// ```no_run
/// # mod iced { pub mod widget { pub use iced_widget::*; } pub use iced_widget::Renderer; pub use iced_widget::core::*; }
/// # pub type Element<'a, Message> = iced_widget::core::Element<'a, Message, iced_widget::Theme, iced_widget::Renderer>;
/// #
/// use iced::widget::qr_code;
///
/// struct State {
///    data: qr_code::Data,
/// }
///
/// #[derive(Debug, Clone)]
/// enum Message {
///     // ...
/// }
///
/// fn view(state: &State) -> Element<'_, Message> {
///     qr_code(&state.data).into()
/// }
/// ```
#[cfg(feature = "qr_code")]
pub fn qr_code<'a, Theme>(
    data: &'a crate::qr_code::Data,
) -> crate::QRCode<'a, Theme>
where
    Theme: crate::qr_code::Catalog + 'a,
{
    crate::QRCode::new(data)
}

/// Creates a new [`Shader`].
///
/// [`Shader`]: crate::Shader
#[cfg(feature = "wgpu")]
pub fn shader<Message, P>(program: P) -> crate::Shader<Message, P>
where
    P: crate::shader::Program<Message>,
{
    crate::Shader::new(program)
}

/// Creates a new [`MouseArea`].
pub fn mouse_area<'a, Message, Theme, Renderer>(
    widget: impl Into<Element<'a, Message, Theme, Renderer>>,
) -> MouseArea<'a, Message, Theme, Renderer>
where
    Renderer: core::Renderer,
{
    MouseArea::new(widget)
}

/// A widget that applies any `Theme` to its contents.
<<<<<<< HEAD
pub fn themer<'a, Message, Theme, Renderer>(
    theme: Theme,
    content: impl Into<Element<'a, Message, Theme, Renderer>>,
) -> Themer<'a, Message, Theme, Renderer>
=======
pub fn themer<'a, Message, OldTheme, NewTheme, Renderer>(
    to_theme: impl Fn(&OldTheme) -> NewTheme,
    content: impl Into<Element<'a, Message, NewTheme, Renderer>>,
) -> Themer<
    'a,
    Message,
    OldTheme,
    NewTheme,
    impl Fn(&OldTheme) -> NewTheme,
    Renderer,
>
>>>>>>> 25b965d2
where
    Renderer: core::Renderer,
{
<<<<<<< HEAD
    Themer::new(theme, content)
=======
    Themer::new(to_theme, content)
>>>>>>> 25b965d2
}

/// Creates a [`PaneGrid`] with the given [`pane_grid::State`] and view function.
///
/// Pane grids let your users split regions of your application and organize layout dynamically.
///
/// # Example
/// ```no_run
/// # mod iced { pub mod widget { pub use iced_widget::*; } pub use iced_widget::Renderer; pub use iced_widget::core::*; }
/// # pub type Element<'a, Message> = iced_widget::core::Element<'a, Message, iced_widget::Theme, iced_widget::Renderer>;
/// #
/// use iced::widget::{pane_grid, text};
///
/// struct State {
///     panes: pane_grid::State<Pane>,
/// }
///
/// enum Pane {
///     SomePane,
///     AnotherKindOfPane,
/// }
///
/// enum Message {
///     PaneDragged(pane_grid::DragEvent),
///     PaneResized(pane_grid::ResizeEvent),
/// }
///
/// fn view(state: &State) -> Element<'_, Message> {
///     pane_grid(&state.panes, |pane, state, is_maximized| {
///         pane_grid::Content::new(match state {
///             Pane::SomePane => text("This is some pane"),
///             Pane::AnotherKindOfPane => text("This is another kind of pane"),
///         })
///     })
///     .on_drag(Message::PaneDragged)
///     .on_resize(10, Message::PaneResized)
///     .into()
/// }
/// ```
pub fn pane_grid<'a, T, Message, Theme, Renderer>(
    state: &'a pane_grid::State<T>,
    view: impl Fn(
        pane_grid::Pane,
        &'a T,
        bool,
    ) -> pane_grid::Content<'a, Message, Theme, Renderer>,
) -> PaneGrid<'a, Message, Theme, Renderer>
where
    Theme: pane_grid::Catalog,
    Renderer: core::Renderer,
{
    PaneGrid::new(state, view)
}

/// Creates a new [`Float`] widget with the given content.
pub fn float<'a, Message, Theme, Renderer>(
    content: impl Into<Element<'a, Message, Theme, Renderer>>,
) -> Float<'a, Message, Theme, Renderer>
where
    Theme: float::Catalog,
    Renderer: core::Renderer,
{
    Float::new(content)
}

/// Creates a new [`Responsive`] widget with a closure that produces its
/// contents.
///
/// The `view` closure will receive the maximum available space for
/// the [`Responsive`] during layout. You can use this [`Size`] to
/// conditionally build the contents.
pub fn responsive<'a, Message, Theme, Renderer>(
    f: impl Fn(Size) -> Element<'a, Message, Theme, Renderer> + 'a,
) -> Responsive<'a, Message, Theme, Renderer>
where
    Renderer: core::Renderer,
{
    Responsive::new(f)
}<|MERGE_RESOLUTION|>--- conflicted
+++ resolved
@@ -4,6 +4,7 @@
 use crate::combo_box::{self, ComboBox};
 use crate::container::{self, Container};
 use crate::core;
+use crate::core::theme;
 use crate::core::widget::operation::{self, Operation};
 use crate::core::window;
 use crate::core::{Element, Length, Pixels, Size, Widget};
@@ -2049,32 +2050,15 @@
 }
 
 /// A widget that applies any `Theme` to its contents.
-<<<<<<< HEAD
 pub fn themer<'a, Message, Theme, Renderer>(
-    theme: Theme,
+    theme: Option<Theme>,
     content: impl Into<Element<'a, Message, Theme, Renderer>>,
 ) -> Themer<'a, Message, Theme, Renderer>
-=======
-pub fn themer<'a, Message, OldTheme, NewTheme, Renderer>(
-    to_theme: impl Fn(&OldTheme) -> NewTheme,
-    content: impl Into<Element<'a, Message, NewTheme, Renderer>>,
-) -> Themer<
-    'a,
-    Message,
-    OldTheme,
-    NewTheme,
-    impl Fn(&OldTheme) -> NewTheme,
-    Renderer,
->
->>>>>>> 25b965d2
-where
-    Renderer: core::Renderer,
-{
-<<<<<<< HEAD
+where
+    Theme: theme::Base,
+    Renderer: core::Renderer,
+{
     Themer::new(theme, content)
-=======
-    Themer::new(to_theme, content)
->>>>>>> 25b965d2
 }
 
 /// Creates a [`PaneGrid`] with the given [`pane_grid::State`] and view function.
