//! Helper functions to create pure widgets.
use crate::button::{self, Button};
use crate::checkbox::{self, Checkbox};
use crate::combo_box::{self, ComboBox};
use crate::container::{self, Container};
use crate::core;
use crate::core::widget::operation::{self, Operation};
use crate::core::window;
use crate::core::{Element, Length, Pixels, Widget};
use crate::keyed;
use crate::overlay;
use crate::pane_grid::{self, PaneGrid};
use crate::pick_list::{self, PickList};
use crate::progress_bar::{self, ProgressBar};
use crate::radio::{self, Radio};
use crate::rule::{self, Rule};
use crate::runtime::Action;
use crate::runtime::task::{self, Task};
use crate::scrollable::{self, Scrollable};
use crate::slider::{self, Slider};
use crate::text::{self, Text};
use crate::text_editor::{self, TextEditor};
use crate::text_input::{self, TextInput};
use crate::toggler::{self, Toggler};
use crate::tooltip::{self, Tooltip};
use crate::vertical_slider::{self, VerticalSlider};
use crate::{Column, MouseArea, Pin, Pop, Row, Space, Stack, Themer};

use std::borrow::Borrow;
use std::ops::RangeInclusive;

/// Creates a [`Column`] with the given children.
///
/// Columns distribute their children vertically.
///
/// # Example
/// ```no_run
/// # mod iced { pub mod widget { pub use iced_widget::*; } }
/// # pub type State = ();
/// # pub type Element<'a, Message> = iced_widget::core::Element<'a, Message, iced_widget::Theme, iced_widget::Renderer>;
/// use iced::widget::{button, column};
///
/// #[derive(Debug, Clone)]
/// enum Message {
///     // ...
/// }
///
/// fn view(state: &State) -> Element<'_, Message> {
///     column![
///         "I am on top!",
///         button("I am in the center!"),
///         "I am below.",
///     ].into()
/// }
/// ```
#[macro_export]
macro_rules! column {
    () => (
        $crate::Column::new()
    );
    ($($x:expr),+ $(,)?) => (
        $crate::Column::with_children([$($crate::core::Element::from($x)),+])
    );
}

/// Creates a [`Row`] with the given children.
///
/// Rows distribute their children horizontally.
///
/// # Example
/// ```no_run
/// # mod iced { pub mod widget { pub use iced_widget::*; } }
/// # pub type State = ();
/// # pub type Element<'a, Message> = iced_widget::core::Element<'a, Message, iced_widget::Theme, iced_widget::Renderer>;
/// use iced::widget::{button, row};
///
/// #[derive(Debug, Clone)]
/// enum Message {
///     // ...
/// }
///
/// fn view(state: &State) -> Element<'_, Message> {
///     row![
///         "I am to the left!",
///         button("I am in the middle!"),
///         "I am to the right!",
///     ].into()
/// }
/// ```
#[macro_export]
macro_rules! row {
    () => (
        $crate::Row::new()
    );
    ($($x:expr),+ $(,)?) => (
        $crate::Row::with_children([$($crate::core::Element::from($x)),+])
    );
}

/// Creates a [`Stack`] with the given children.
///
/// [`Stack`]: crate::Stack
#[macro_export]
macro_rules! stack {
    () => (
        $crate::Stack::new()
    );
    ($($x:expr),+ $(,)?) => (
        $crate::Stack::with_children([$($crate::core::Element::from($x)),+])
    );
}

/// Creates a new [`Text`] widget with the provided content.
///
/// [`Text`]: core::widget::Text
///
/// This macro uses the same syntax as [`format!`], but creates a new [`Text`] widget instead.
///
/// See [the formatting documentation in `std::fmt`](std::fmt)
/// for details of the macro argument syntax.
///
/// # Examples
///
/// ```no_run
/// # mod iced {
/// #     pub mod widget {
/// #         macro_rules! text {
/// #           ($($arg:tt)*) => {unimplemented!()}
/// #         }
/// #         pub(crate) use text;
/// #     }
/// # }
/// # pub type State = ();
/// # pub type Element<'a, Message> = iced_widget::core::Element<'a, Message, iced_widget::core::Theme, ()>;
/// use iced::widget::text;
///
/// enum Message {
///     // ...
/// }
///
/// fn view(_state: &State) -> Element<Message> {
///     let simple = text!("Hello, world!");
///
///     let keyword = text!("Hello, {}", "world!");
///
///     let planet = "Earth";
///     let local_variable = text!("Hello, {planet}!");
///     // ...
///     # unimplemented!()
/// }
/// ```
#[macro_export]
macro_rules! text {
    ($($arg:tt)*) => {
        $crate::Text::new(format!($($arg)*))
    };
}

/// Creates some [`Rich`] text with the given spans.
///
/// [`Rich`]: text::Rich
///
/// # Example
/// ```no_run
/// # mod iced { pub mod widget { pub use iced_widget::*; } pub use iced_widget::core::*; }
/// # pub type State = ();
/// # pub type Element<'a, Message> = iced_widget::core::Element<'a, Message, iced_widget::Theme, iced_widget::Renderer>;
/// use iced::font;
/// use iced::widget::{rich_text, span};
/// use iced::{color, never, Font};
///
/// #[derive(Debug, Clone)]
/// enum Message {
///     // ...
/// }
///
/// fn view(state: &State) -> Element<'_, Message> {
///     rich_text![
///         span("I am red!").color(color!(0xff0000)),
///         span(" "),
///         span("And I am bold!").font(Font { weight: font::Weight::Bold, ..Font::default() }),
///     ]
///     .on_link_click(never)
///     .size(20)
///     .into()
/// }
/// ```
#[macro_export]
macro_rules! rich_text {
    () => (
        $crate::text::Rich::new()
    );
    ($($x:expr),+ $(,)?) => (
        $crate::text::Rich::from_iter([$($crate::text::Span::from($x)),+])
    );
}

/// Creates a new [`Container`] with the provided content.
///
/// Containers let you align a widget inside their boundaries.
///
/// # Example
/// ```no_run
/// # mod iced { pub mod widget { pub use iced_widget::*; } }
/// # pub type State = ();
/// # pub type Element<'a, Message> = iced_widget::core::Element<'a, Message, iced_widget::Theme, iced_widget::Renderer>;
/// use iced::widget::container;
///
/// enum Message {
///     // ...
/// }
///
/// fn view(state: &State) -> Element<'_, Message> {
///     container("This text is centered inside a rounded box!")
///         .padding(10)
///         .center(800)
///         .style(container::rounded_box)
///         .into()
/// }
/// ```
pub fn container<'a, Message, Theme, Renderer>(
    content: impl Into<Element<'a, Message, Theme, Renderer>>,
) -> Container<'a, Message, Theme, Renderer>
where
    Theme: container::Catalog + 'a,
    Renderer: core::Renderer,
{
    Container::new(content)
}

/// Creates a new [`Container`] that fills all the available space
/// and centers its contents inside.
///
/// This is equivalent to:
/// ```rust,no_run
/// # use iced_widget::core::Length::Fill;
/// # use iced_widget::Container;
/// # fn container<A>(x: A) -> Container<'static, ()> { unreachable!() }
/// let center = container("Center!").center(Fill);
/// ```
///
/// [`Container`]: crate::Container
pub fn center<'a, Message, Theme, Renderer>(
    content: impl Into<Element<'a, Message, Theme, Renderer>>,
) -> Container<'a, Message, Theme, Renderer>
where
    Theme: container::Catalog + 'a,
    Renderer: core::Renderer,
{
    container(content).center(Length::Fill)
}

/// Creates a new [`Container`] that fills all the available space
/// horizontally and centers its contents inside.
///
/// This is equivalent to:
/// ```rust,no_run
/// # use iced_widget::core::Length::Fill;
/// # use iced_widget::Container;
/// # fn container<A>(x: A) -> Container<'static, ()> { unreachable!() }
/// let center_x = container("Horizontal Center!").center_x(Fill);
/// ```
///
/// [`Container`]: crate::Container
pub fn center_x<'a, Message, Theme, Renderer>(
    content: impl Into<Element<'a, Message, Theme, Renderer>>,
) -> Container<'a, Message, Theme, Renderer>
where
    Theme: container::Catalog + 'a,
    Renderer: core::Renderer,
{
    container(content).center_x(Length::Fill)
}

/// Creates a new [`Container`] that fills all the available space
/// vertically and centers its contents inside.
///
/// This is equivalent to:
/// ```rust,no_run
/// # use iced_widget::core::Length::Fill;
/// # use iced_widget::Container;
/// # fn container<A>(x: A) -> Container<'static, ()> { unreachable!() }
/// let center_y = container("Vertical Center!").center_y(Fill);
/// ```
///
/// [`Container`]: crate::Container
pub fn center_y<'a, Message, Theme, Renderer>(
    content: impl Into<Element<'a, Message, Theme, Renderer>>,
) -> Container<'a, Message, Theme, Renderer>
where
    Theme: container::Catalog + 'a,
    Renderer: core::Renderer,
{
    container(content).center_y(Length::Fill)
}

/// Creates a new [`Container`] that fills all the available space
/// horizontally and right-aligns its contents inside.
///
/// This is equivalent to:
/// ```rust,no_run
/// # use iced_widget::core::Length::Fill;
/// # use iced_widget::Container;
/// # fn container<A>(x: A) -> Container<'static, ()> { unreachable!() }
/// let right = container("Right!").align_right(Fill);
/// ```
///
/// [`Container`]: crate::Container
pub fn right<'a, Message, Theme, Renderer>(
    content: impl Into<Element<'a, Message, Theme, Renderer>>,
) -> Container<'a, Message, Theme, Renderer>
where
    Theme: container::Catalog + 'a,
    Renderer: core::Renderer,
{
    container(content).align_right(Length::Fill)
}

/// Creates a new [`Container`] that fills all the available space
/// and aligns its contents inside to the right center.
///
/// This is equivalent to:
/// ```rust,no_run
/// # use iced_widget::core::Length::Fill;
/// # use iced_widget::Container;
/// # fn container<A>(x: A) -> Container<'static, ()> { unreachable!() }
/// let right_center = container("Bottom Center!").align_right(Fill).center_y(Fill);
/// ```
///
/// [`Container`]: crate::Container
pub fn right_center<'a, Message, Theme, Renderer>(
    content: impl Into<Element<'a, Message, Theme, Renderer>>,
) -> Container<'a, Message, Theme, Renderer>
where
    Theme: container::Catalog + 'a,
    Renderer: core::Renderer,
{
    container(content)
        .align_right(Length::Fill)
        .center_y(Length::Fill)
}

/// Creates a new [`Container`] that fills all the available space
/// vertically and bottom-aligns its contents inside.
///
/// This is equivalent to:
/// ```rust,no_run
/// # use iced_widget::core::Length::Fill;
/// # use iced_widget::Container;
/// # fn container<A>(x: A) -> Container<'static, ()> { unreachable!() }
/// let bottom = container("Bottom!").align_bottom(Fill);
/// ```
///
/// [`Container`]: crate::Container
pub fn bottom<'a, Message, Theme, Renderer>(
    content: impl Into<Element<'a, Message, Theme, Renderer>>,
) -> Container<'a, Message, Theme, Renderer>
where
    Theme: container::Catalog + 'a,
    Renderer: core::Renderer,
{
    container(content).align_bottom(Length::Fill)
}

/// Creates a new [`Container`] that fills all the available space
/// and aligns its contents inside to the bottom center.
///
/// This is equivalent to:
/// ```rust,no_run
/// # use iced_widget::core::Length::Fill;
/// # use iced_widget::Container;
/// # fn container<A>(x: A) -> Container<'static, ()> { unreachable!() }
/// let bottom_center = container("Bottom Center!").center_x(Fill).align_bottom(Fill);
/// ```
///
/// [`Container`]: crate::Container
pub fn bottom_center<'a, Message, Theme, Renderer>(
    content: impl Into<Element<'a, Message, Theme, Renderer>>,
) -> Container<'a, Message, Theme, Renderer>
where
    Theme: container::Catalog + 'a,
    Renderer: core::Renderer,
{
    container(content)
        .center_x(Length::Fill)
        .align_bottom(Length::Fill)
}

/// Creates a new [`Container`] that fills all the available space
/// and aligns its contents inside to the bottom right corner.
///
/// This is equivalent to:
/// ```rust,no_run
/// # use iced_widget::core::Length::Fill;
/// # use iced_widget::Container;
/// # fn container<A>(x: A) -> Container<'static, ()> { unreachable!() }
/// let bottom_right = container("Bottom!").align_right(Fill).align_bottom(Fill);
/// ```
///
/// [`Container`]: crate::Container
pub fn bottom_right<'a, Message, Theme, Renderer>(
    content: impl Into<Element<'a, Message, Theme, Renderer>>,
) -> Container<'a, Message, Theme, Renderer>
where
    Theme: container::Catalog + 'a,
    Renderer: core::Renderer,
{
    container(content)
        .align_right(Length::Fill)
        .align_bottom(Length::Fill)
}

/// Creates a new [`Pin`] widget with the given content.
///
/// A [`Pin`] widget positions its contents at some fixed coordinates inside of its boundaries.
///
/// # Example
/// ```no_run
/// # mod iced { pub mod widget { pub use iced_widget::*; } pub use iced_widget::core::Length::Fill; }
/// # pub type State = ();
/// # pub type Element<'a, Message> = iced_widget::core::Element<'a, Message, iced_widget::Theme, iced_widget::Renderer>;
/// use iced::widget::pin;
/// use iced::Fill;
///
/// enum Message {
///     // ...
/// }
///
/// fn view(state: &State) -> Element<'_, Message> {
///     pin("This text is displayed at coordinates (50, 50)!")
///         .x(50)
///         .y(50)
///         .into()
/// }
/// ```
pub fn pin<'a, Message, Theme, Renderer>(
    content: impl Into<Element<'a, Message, Theme, Renderer>>,
) -> Pin<'a, Message, Theme, Renderer>
where
    Renderer: core::Renderer,
{
    Pin::new(content)
}

/// Creates a new [`Column`] with the given children.
///
/// Columns distribute their children vertically.
///
/// # Example
/// ```no_run
/// # mod iced { pub mod widget { pub use iced_widget::*; } }
/// # pub type State = ();
/// # pub type Element<'a, Message> = iced_widget::core::Element<'a, Message, iced_widget::Theme, iced_widget::Renderer>;
/// use iced::widget::{column, text};
///
/// enum Message {
///     // ...
/// }
///
/// fn view(state: &State) -> Element<'_, Message> {
///     column((0..5).map(|i| text!("Item {i}").into())).into()
/// }
/// ```
pub fn column<'a, Message, Theme, Renderer>(
    children: impl IntoIterator<Item = Element<'a, Message, Theme, Renderer>>,
) -> Column<'a, Message, Theme, Renderer>
where
    Renderer: core::Renderer,
{
    Column::with_children(children)
}

/// Creates a new [`keyed::Column`] from an iterator of elements.
///
/// Keyed columns distribute content vertically while keeping continuity.
///
/// # Example
/// ```no_run
/// # mod iced { pub mod widget { pub use iced_widget::*; } }
/// # pub type State = ();
/// # pub type Element<'a, Message> = iced_widget::core::Element<'a, Message, iced_widget::Theme, iced_widget::Renderer>;
/// use iced::widget::{keyed_column, text};
///
/// enum Message {
///     // ...
/// }
///
/// fn view(state: &State) -> Element<'_, Message> {
///     keyed_column((0..=100).map(|i| {
///         (i, text!("Item {i}").into())
///     })).into()
/// }
/// ```
pub fn keyed_column<'a, Key, Message, Theme, Renderer>(
    children: impl IntoIterator<Item = (Key, Element<'a, Message, Theme, Renderer>)>,
) -> keyed::Column<'a, Key, Message, Theme, Renderer>
where
    Key: Copy + PartialEq,
    Renderer: core::Renderer,
{
    keyed::Column::with_children(children)
}

/// Creates a new [`Row`] from an iterator.
///
/// Rows distribute their children horizontally.
///
/// # Example
/// ```no_run
/// # mod iced { pub mod widget { pub use iced_widget::*; } }
/// # pub type State = ();
/// # pub type Element<'a, Message> = iced_widget::core::Element<'a, Message, iced_widget::Theme, iced_widget::Renderer>;
/// use iced::widget::{row, text};
///
/// enum Message {
///     // ...
/// }
///
/// fn view(state: &State) -> Element<'_, Message> {
///     row((0..5).map(|i| text!("Item {i}").into())).into()
/// }
/// ```
pub fn row<'a, Message, Theme, Renderer>(
    children: impl IntoIterator<Item = Element<'a, Message, Theme, Renderer>>,
) -> Row<'a, Message, Theme, Renderer>
where
    Renderer: core::Renderer,
{
    Row::with_children(children)
}

/// Creates a new [`Stack`] with the given children.
///
/// [`Stack`]: crate::Stack
pub fn stack<'a, Message, Theme, Renderer>(
    children: impl IntoIterator<Item = Element<'a, Message, Theme, Renderer>>,
) -> Stack<'a, Message, Theme, Renderer>
where
    Renderer: core::Renderer,
{
    Stack::with_children(children)
}

/// Wraps the given widget and captures any mouse button presses inside the bounds of
/// the widget—effectively making it _opaque_.
///
/// This helper is meant to be used to mark elements in a [`Stack`] to avoid mouse
/// events from passing through layers.
///
/// [`Stack`]: crate::Stack
pub fn opaque<'a, Message, Theme, Renderer>(
    content: impl Into<Element<'a, Message, Theme, Renderer>>,
) -> Element<'a, Message, Theme, Renderer>
where
    Message: 'a,
    Theme: 'a,
    Renderer: core::Renderer + 'a,
{
    use crate::core::layout::{self, Layout};
    use crate::core::mouse;
    use crate::core::renderer;
    use crate::core::widget::tree::{self, Tree};
    use crate::core::{Event, Rectangle, Shell, Size};

    struct Opaque<'a, Message, Theme, Renderer> {
        content: Element<'a, Message, Theme, Renderer>,
    }

    impl<Message, Theme, Renderer> Widget<Message, Theme, Renderer>
        for Opaque<'_, Message, Theme, Renderer>
    where
        Renderer: core::Renderer,
    {
        fn tag(&self) -> tree::Tag {
            self.content.as_widget().tag()
        }

        fn state(&self) -> tree::State {
            self.content.as_widget().state()
        }

        fn children(&self) -> Vec<Tree> {
            self.content.as_widget().children()
        }

        fn diff(&self, tree: &mut Tree) {
            self.content.as_widget().diff(tree);
        }

        fn size(&self) -> Size<Length> {
            self.content.as_widget().size()
        }

        fn size_hint(&self) -> Size<Length> {
            self.content.as_widget().size_hint()
        }

        fn layout(
            &self,
            tree: &mut Tree,
            renderer: &Renderer,
            limits: &layout::Limits,
        ) -> layout::Node {
            self.content.as_widget().layout(tree, renderer, limits)
        }

        fn draw(
            &self,
            tree: &Tree,
            renderer: &mut Renderer,
            theme: &Theme,
            style: &renderer::Style,
            layout: Layout<'_>,
            cursor: mouse::Cursor,
            viewport: &Rectangle,
        ) {
            self.content
                .as_widget()
                .draw(tree, renderer, theme, style, layout, cursor, viewport);
        }

        fn operate(
            &self,
            state: &mut Tree,
            layout: Layout<'_>,
            renderer: &Renderer,
            operation: &mut dyn operation::Operation,
        ) {
            self.content
                .as_widget()
                .operate(state, layout, renderer, operation);
        }

        fn update(
            &mut self,
            state: &mut Tree,
            event: &Event,
            layout: Layout<'_>,
            cursor: mouse::Cursor,
            renderer: &Renderer,
            clipboard: &mut dyn core::Clipboard,
            shell: &mut Shell<'_, Message>,
            viewport: &Rectangle,
        ) {
            let is_mouse_press = matches!(
                event,
                core::Event::Mouse(mouse::Event::ButtonPressed(_))
            );

            self.content.as_widget_mut().update(
                state, event, layout, cursor, renderer, clipboard, shell,
                viewport,
            );

            if is_mouse_press && cursor.is_over(layout.bounds()) {
                shell.capture_event();
            }
        }

        fn mouse_interaction(
            &self,
            state: &core::widget::Tree,
            layout: core::Layout<'_>,
            cursor: core::mouse::Cursor,
            viewport: &core::Rectangle,
            renderer: &Renderer,
        ) -> core::mouse::Interaction {
            let interaction = self
                .content
                .as_widget()
                .mouse_interaction(state, layout, cursor, viewport, renderer);

            if interaction == mouse::Interaction::None
                && cursor.is_over(layout.bounds())
            {
                mouse::Interaction::Idle
            } else {
                interaction
            }
        }

        fn overlay<'b>(
            &'b mut self,
            state: &'b mut core::widget::Tree,
            layout: core::Layout<'_>,
            renderer: &Renderer,
            translation: core::Vector,
        ) -> Option<core::overlay::Element<'b, Message, Theme, Renderer>>
        {
            self.content.as_widget_mut().overlay(
                state,
                layout,
                renderer,
                translation,
            )
        }
    }

    Element::new(Opaque {
        content: content.into(),
    })
}

/// Displays a widget on top of another one, only when the base widget is hovered.
///
/// This works analogously to a [`stack`], but it will only display the layer on top
/// when the cursor is over the base. It can be useful for removing visual clutter.
///
/// [`stack`]: stack()
pub fn hover<'a, Message, Theme, Renderer>(
    base: impl Into<Element<'a, Message, Theme, Renderer>>,
    top: impl Into<Element<'a, Message, Theme, Renderer>>,
) -> Element<'a, Message, Theme, Renderer>
where
    Message: 'a,
    Theme: 'a,
    Renderer: core::Renderer + 'a,
{
    use crate::core::layout::{self, Layout};
    use crate::core::mouse;
    use crate::core::renderer;
    use crate::core::widget::tree::{self, Tree};
    use crate::core::{Event, Rectangle, Shell, Size};

    struct Hover<'a, Message, Theme, Renderer> {
        base: Element<'a, Message, Theme, Renderer>,
        top: Element<'a, Message, Theme, Renderer>,
        is_top_focused: bool,
        is_top_overlay_active: bool,
        is_hovered: bool,
    }

    impl<Message, Theme, Renderer> Widget<Message, Theme, Renderer>
        for Hover<'_, Message, Theme, Renderer>
    where
        Renderer: core::Renderer,
    {
        fn tag(&self) -> tree::Tag {
            struct Tag;
            tree::Tag::of::<Tag>()
        }

        fn children(&self) -> Vec<Tree> {
            vec![Tree::new(&self.base), Tree::new(&self.top)]
        }

        fn diff(&self, tree: &mut Tree) {
            tree.diff_children(&[&self.base, &self.top]);
        }

        fn size(&self) -> Size<Length> {
            self.base.as_widget().size()
        }

        fn size_hint(&self) -> Size<Length> {
            self.base.as_widget().size_hint()
        }

        fn layout(
            &self,
            tree: &mut Tree,
            renderer: &Renderer,
            limits: &layout::Limits,
        ) -> layout::Node {
            let base = self.base.as_widget().layout(
                &mut tree.children[0],
                renderer,
                limits,
            );

            let top = self.top.as_widget().layout(
                &mut tree.children[1],
                renderer,
                &layout::Limits::new(Size::ZERO, base.size()),
            );

            layout::Node::with_children(base.size(), vec![base, top])
        }

        fn draw(
            &self,
            tree: &Tree,
            renderer: &mut Renderer,
            theme: &Theme,
            style: &renderer::Style,
            layout: Layout<'_>,
            cursor: mouse::Cursor,
            viewport: &Rectangle,
        ) {
            if let Some(bounds) = layout.bounds().intersection(viewport) {
                let mut children = layout.children().zip(&tree.children);

                let (base_layout, base_tree) = children.next().unwrap();

                self.base.as_widget().draw(
                    base_tree,
                    renderer,
                    theme,
                    style,
                    base_layout,
                    cursor,
                    viewport,
                );

                if cursor.is_over(layout.bounds())
                    || self.is_top_focused
                    || self.is_top_overlay_active
                {
                    let (top_layout, top_tree) = children.next().unwrap();

                    renderer.with_layer(bounds, |renderer| {
                        self.top.as_widget().draw(
                            top_tree, renderer, theme, style, top_layout,
                            cursor, viewport,
                        );
                    });
                }
            }
        }

        fn operate(
            &self,
            tree: &mut Tree,
            layout: Layout<'_>,
            renderer: &Renderer,
            operation: &mut dyn operation::Operation,
        ) {
            let children = [&self.base, &self.top]
                .into_iter()
                .zip(layout.children().zip(&mut tree.children));

            for (child, (layout, tree)) in children {
                child.as_widget().operate(tree, layout, renderer, operation);
            }
        }

        fn update(
            &mut self,
            tree: &mut Tree,
            event: &Event,
            layout: Layout<'_>,
            cursor: mouse::Cursor,
            renderer: &Renderer,
            clipboard: &mut dyn core::Clipboard,
            shell: &mut Shell<'_, Message>,
            viewport: &Rectangle,
        ) {
            let mut children = layout.children().zip(&mut tree.children);
            let (base_layout, base_tree) = children.next().unwrap();
            let (top_layout, top_tree) = children.next().unwrap();

            let is_hovered = cursor.is_over(layout.bounds());

            if matches!(event, Event::Window(window::Event::RedrawRequested(_)))
            {
                let mut count_focused = operation::focusable::count();

                self.top.as_widget_mut().operate(
                    top_tree,
                    top_layout,
                    renderer,
                    &mut operation::black_box(&mut count_focused),
                );

                self.is_top_focused = match count_focused.finish() {
                    operation::Outcome::Some(count) => count.focused.is_some(),
                    _ => false,
                };

                self.is_hovered = is_hovered;
            } else if is_hovered != self.is_hovered {
                shell.request_redraw();
            }

            let is_visible =
                is_hovered || self.is_top_focused || self.is_top_overlay_active;

            if matches!(
                event,
                Event::Mouse(
                    mouse::Event::CursorMoved { .. }
                        | mouse::Event::ButtonReleased(_)
                )
            ) || is_visible
            {
                let redraw_request = shell.redraw_request();

                self.top.as_widget_mut().update(
                    top_tree, event, top_layout, cursor, renderer, clipboard,
                    shell, viewport,
                );

                // Ignore redraw requests of invisible content
                if !is_visible {
                    Shell::replace_redraw_request(shell, redraw_request);
                }
            };

            if shell.is_event_captured() {
                return;
            }

            self.base.as_widget_mut().update(
                base_tree,
                event,
                base_layout,
                cursor,
                renderer,
                clipboard,
                shell,
                viewport,
            );
        }

        fn mouse_interaction(
            &self,
            tree: &Tree,
            layout: Layout<'_>,
            cursor: mouse::Cursor,
            viewport: &Rectangle,
            renderer: &Renderer,
        ) -> mouse::Interaction {
            [&self.base, &self.top]
                .into_iter()
                .rev()
                .zip(layout.children().rev().zip(tree.children.iter().rev()))
                .map(|(child, (layout, tree))| {
                    child.as_widget().mouse_interaction(
                        tree, layout, cursor, viewport, renderer,
                    )
                })
                .find(|&interaction| interaction != mouse::Interaction::None)
                .unwrap_or_default()
        }

        fn overlay<'b>(
            &'b mut self,
            tree: &'b mut core::widget::Tree,
            layout: core::Layout<'_>,
            renderer: &Renderer,
            translation: core::Vector,
        ) -> Option<core::overlay::Element<'b, Message, Theme, Renderer>>
        {
            let mut overlays = [&mut self.base, &mut self.top]
                .into_iter()
                .zip(layout.children().zip(tree.children.iter_mut()))
                .map(|(child, (layout, tree))| {
                    child.as_widget_mut().overlay(
                        tree,
                        layout,
                        renderer,
                        translation,
                    )
                });

            if let Some(base_overlay) = overlays.next()? {
                return Some(base_overlay);
            }

            let top_overlay = overlays.next()?;
            self.is_top_overlay_active = top_overlay.is_some();

            top_overlay
        }
    }

    Element::new(Hover {
        base: base.into(),
        top: top.into(),
        is_top_focused: false,
        is_top_overlay_active: false,
        is_hovered: false,
    })
}

/// Creates a new [`Pop`] widget.
///
/// A [`Pop`] widget can generate messages when it pops in and out of view.
/// It can even notify you with anticipation at a given distance!
pub fn pop<'a, Message, Theme, Renderer>(
    content: impl Into<Element<'a, Message, Theme, Renderer>>,
) -> Pop<'a, Message, Theme, Renderer>
where
    Renderer: core::Renderer,
    Message: Clone,
{
    Pop::new(content)
}

/// Creates a new [`Scrollable`] with the provided content.
///
/// Scrollables let users navigate an endless amount of content with a scrollbar.
///
/// # Example
/// ```no_run
/// # mod iced { pub mod widget { pub use iced_widget::*; } }
/// # pub type State = ();
/// # pub type Element<'a, Message> = iced_widget::core::Element<'a, Message, iced_widget::Theme, iced_widget::Renderer>;
/// use iced::widget::{column, scrollable, vertical_space};
///
/// enum Message {
///     // ...
/// }
///
/// fn view(state: &State) -> Element<'_, Message> {
///     scrollable(column![
///         "Scroll me!",
///         vertical_space().height(3000),
///         "You did it!",
///     ]).into()
/// }
/// ```
pub fn scrollable<'a, Message, Theme, Renderer>(
    content: impl Into<Element<'a, Message, Theme, Renderer>>,
) -> Scrollable<'a, Message, Theme, Renderer>
where
    Theme: scrollable::Catalog + 'a,
    Renderer: core::Renderer,
{
    Scrollable::new(content)
}

/// Creates a new [`Button`] with the provided content.
///
/// # Example
/// ```no_run
/// # mod iced { pub mod widget { pub use iced_widget::*; } }
/// # pub type State = ();
/// # pub type Element<'a, Message> = iced_widget::core::Element<'a, Message, iced_widget::Theme, iced_widget::Renderer>;
/// use iced::widget::button;
///
/// #[derive(Clone)]
/// enum Message {
///     ButtonPressed,
/// }
///
/// fn view(state: &State) -> Element<'_, Message> {
///     button("Press me!").on_press(Message::ButtonPressed).into()
/// }
/// ```
pub fn button<'a, Message, Theme, Renderer>(
    content: impl Into<Element<'a, Message, Theme, Renderer>>,
) -> Button<'a, Message, Theme, Renderer>
where
    Theme: button::Catalog + 'a,
    Renderer: core::Renderer,
{
    Button::new(content)
}

/// Creates a new [`Tooltip`] for the provided content with the given
/// [`Element`] and [`tooltip::Position`].
///
/// Tooltips display a hint of information over some element when hovered.
///
/// # Example
/// ```no_run
/// # mod iced { pub mod widget { pub use iced_widget::*; } }
/// # pub type State = ();
/// # pub type Element<'a, Message> = iced_widget::core::Element<'a, Message, iced_widget::Theme, iced_widget::Renderer>;
/// use iced::widget::{container, tooltip};
///
/// enum Message {
///     // ...
/// }
///
/// fn view(_state: &State) -> Element<'_, Message> {
///     tooltip(
///         "Hover me to display the tooltip!",
///         container("This is the tooltip contents!")
///             .padding(10)
///             .style(container::rounded_box),
///         tooltip::Position::Bottom,
///     ).into()
/// }
/// ```
pub fn tooltip<'a, Message, Theme, Renderer>(
    content: impl Into<Element<'a, Message, Theme, Renderer>>,
    tooltip: impl Into<Element<'a, Message, Theme, Renderer>>,
    position: tooltip::Position,
) -> crate::Tooltip<'a, Message, Theme, Renderer>
where
    Theme: container::Catalog + 'a,
    Renderer: core::text::Renderer,
{
    Tooltip::new(content, tooltip, position)
}

/// Creates a new [`Text`] widget with the provided content.
///
/// # Example
/// ```no_run
/// # mod iced { pub mod widget { pub use iced_widget::*; } pub use iced_widget::Renderer; pub use iced_widget::core::*; }
/// # pub type State = ();
/// # pub type Element<'a, Message> = iced_widget::core::Element<'a, Message, iced_widget::core::Theme, ()>;
/// use iced::widget::text;
/// use iced::color;
///
/// enum Message {
///     // ...
/// }
///
/// fn view(state: &State) -> Element<'_, Message> {
///     text("Hello, this is iced!")
///         .size(20)
///         .color(color!(0x0000ff))
///         .into()
/// }
/// ```
pub fn text<'a, Theme, Renderer>(
    text: impl text::IntoFragment<'a>,
) -> Text<'a, Theme, Renderer>
where
    Theme: text::Catalog + 'a,
    Renderer: core::text::Renderer,
{
    Text::new(text)
}

/// Creates a new [`Text`] widget that displays the provided value.
pub fn value<'a, Theme, Renderer>(
    value: impl ToString,
) -> Text<'a, Theme, Renderer>
where
    Theme: text::Catalog + 'a,
    Renderer: core::text::Renderer,
{
    Text::new(value.to_string())
}

/// Creates a new [`Rich`] text widget with the provided spans.
///
/// [`Rich`]: text::Rich
///
/// # Example
/// ```no_run
/// # mod iced { pub mod widget { pub use iced_widget::*; } pub use iced_widget::core::*; }
/// # pub type State = ();
/// # pub type Element<'a, Message> = iced_widget::core::Element<'a, Message, iced_widget::Theme, iced_widget::Renderer>;
/// use iced::font;
/// use iced::widget::{rich_text, span};
/// use iced::{color, never, Font};
///
/// #[derive(Debug, Clone)]
/// enum Message {
///     LinkClicked(&'static str),
///     // ...
/// }
///
/// fn view(state: &State) -> Element<'_, Message> {
///     rich_text([
///         span("I am red!").color(color!(0xff0000)),
///         span(" "),
///         span("And I am bold!").font(Font { weight: font::Weight::Bold, ..Font::default() }),
///     ])
///     .on_link_click(never)
///     .size(20)
///     .into()
/// }
/// ```
pub fn rich_text<'a, Link, Message, Theme, Renderer>(
    spans: impl AsRef<[text::Span<'a, Link, Renderer::Font>]> + 'a,
) -> text::Rich<'a, Link, Message, Theme, Renderer>
where
    Link: Clone + 'static,
    Theme: text::Catalog + 'a,
    Renderer: core::text::Renderer,
    Renderer::Font: 'a,
{
    text::Rich::with_spans(spans)
}

/// Creates a new [`Span`] of text with the provided content.
///
/// A [`Span`] is a fragment of some [`Rich`] text.
///
/// [`Span`]: text::Span
/// [`Rich`]: text::Rich
///
/// # Example
/// ```no_run
/// # mod iced { pub mod widget { pub use iced_widget::*; } pub use iced_widget::core::*; }
/// # pub type State = ();
/// # pub type Element<'a, Message> = iced_widget::core::Element<'a, Message, iced_widget::Theme, iced_widget::Renderer>;
/// use iced::font;
/// use iced::widget::{rich_text, span};
/// use iced::{color, never, Font};
///
/// #[derive(Debug, Clone)]
/// enum Message {
///     // ...
/// }
///
/// fn view(state: &State) -> Element<'_, Message> {
///     rich_text![
///         span("I am red!").color(color!(0xff0000)),
///         " ",
///         span("And I am bold!").font(Font { weight: font::Weight::Bold, ..Font::default() }),
///     ]
///     .on_link_click(never)
///     .size(20)
///     .into()
/// }
/// ```
pub fn span<'a, Link, Font>(
    text: impl text::IntoFragment<'a>,
) -> text::Span<'a, Link, Font> {
    text::Span::new(text)
}

#[cfg(feature = "markdown")]
#[doc(inline)]
pub use crate::markdown::view as markdown;

/// Creates a new [`Checkbox`].
///
/// # Example
/// ```no_run
/// # mod iced { pub mod widget { pub use iced_widget::*; } pub use iced_widget::Renderer; pub use iced_widget::core::*; }
/// # pub type Element<'a, Message> = iced_widget::core::Element<'a, Message, iced_widget::Theme, iced_widget::Renderer>;
/// #
/// use iced::widget::checkbox;
///
/// struct State {
///    is_checked: bool,
/// }
///
/// enum Message {
///     CheckboxToggled(bool),
/// }
///
/// fn view(state: &State) -> Element<'_, Message> {
///     checkbox("Toggle me!", state.is_checked)
///         .on_toggle(Message::CheckboxToggled)
///         .into()
/// }
///
/// fn update(state: &mut State, message: Message) {
///     match message {
///         Message::CheckboxToggled(is_checked) => {
///             state.is_checked = is_checked;
///         }
///     }
/// }
/// ```
/// ![Checkbox drawn by `iced_wgpu`](https://github.com/iced-rs/iced/blob/7760618fb112074bc40b148944521f312152012a/docs/images/checkbox.png?raw=true)
pub fn checkbox<'a, Message, Theme, Renderer>(
    label: impl Into<String>,
    is_checked: bool,
) -> Checkbox<'a, Message, Theme, Renderer>
where
    Theme: checkbox::Catalog + 'a,
    Renderer: core::text::Renderer,
{
    Checkbox::new(label, is_checked)
}

/// Creates a new [`Radio`].
///
/// Radio buttons let users choose a single option from a bunch of options.
///
/// # Example
/// ```no_run
/// # mod iced { pub mod widget { pub use iced_widget::*; } pub use iced_widget::Renderer; pub use iced_widget::core::*; }
/// # pub type Element<'a, Message> = iced_widget::core::Element<'a, Message, iced_widget::Theme, iced_widget::Renderer>;
/// #
/// use iced::widget::{column, radio};
///
/// struct State {
///    selection: Option<Choice>,
/// }
///
/// #[derive(Debug, Clone, Copy)]
/// enum Message {
///     RadioSelected(Choice),
/// }
///
/// #[derive(Debug, Clone, Copy, PartialEq, Eq)]
/// enum Choice {
///     A,
///     B,
///     C,
///     All,
/// }
///
/// fn view(state: &State) -> Element<'_, Message> {
///     let a = radio(
///         "A",
///         Choice::A,
///         state.selection,
///         Message::RadioSelected,
///     );
///
///     let b = radio(
///         "B",
///         Choice::B,
///         state.selection,
///         Message::RadioSelected,
///     );
///
///     let c = radio(
///         "C",
///         Choice::C,
///         state.selection,
///         Message::RadioSelected,
///     );
///
///     let all = radio(
///         "All of the above",
///         Choice::All,
///         state.selection,
///         Message::RadioSelected
///     );
///
///     column![a, b, c, all].into()
/// }
/// ```
pub fn radio<'a, Message, Theme, Renderer, V>(
    label: impl Into<String>,
    value: V,
    selected: Option<V>,
    on_click: impl FnOnce(V) -> Message,
) -> Radio<'a, Message, Theme, Renderer>
where
    Message: Clone,
    Theme: radio::Catalog + 'a,
    Renderer: core::text::Renderer,
    V: Copy + Eq,
{
    Radio::new(label, value, selected, on_click)
}

/// Creates a new [`Toggler`].
///
/// Togglers let users make binary choices by toggling a switch.
///
/// # Example
/// ```no_run
/// # mod iced { pub mod widget { pub use iced_widget::*; } pub use iced_widget::Renderer; pub use iced_widget::core::*; }
/// # pub type Element<'a, Message> = iced_widget::core::Element<'a, Message, iced_widget::Theme, iced_widget::Renderer>;
/// #
/// use iced::widget::toggler;
///
/// struct State {
///    is_checked: bool,
/// }
///
/// enum Message {
///     TogglerToggled(bool),
/// }
///
/// fn view(state: &State) -> Element<'_, Message> {
///     toggler(state.is_checked)
///         .label("Toggle me!")
///         .on_toggle(Message::TogglerToggled)
///         .into()
/// }
///
/// fn update(state: &mut State, message: Message) {
///     match message {
///         Message::TogglerToggled(is_checked) => {
///             state.is_checked = is_checked;
///         }
///     }
/// }
/// ```
pub fn toggler<'a, Message, Theme, Renderer>(
    is_checked: bool,
) -> Toggler<'a, Message, Theme, Renderer>
where
    Theme: toggler::Catalog + 'a,
    Renderer: core::text::Renderer,
{
    Toggler::new(is_checked)
}

/// Creates a new [`TextInput`].
///
/// Text inputs display fields that can be filled with text.
///
/// # Example
/// ```no_run
/// # mod iced { pub mod widget { pub use iced_widget::*; } pub use iced_widget::Renderer; pub use iced_widget::core::*; }
/// # pub type Element<'a, Message> = iced_widget::core::Element<'a, Message, iced_widget::Theme, iced_widget::Renderer>;
/// #
/// use iced::widget::text_input;
///
/// struct State {
///    content: String,
/// }
///
/// #[derive(Debug, Clone)]
/// enum Message {
///     ContentChanged(String)
/// }
///
/// fn view(state: &State) -> Element<'_, Message> {
///     text_input("Type something here...", &state.content)
///         .on_input(Message::ContentChanged)
///         .into()
/// }
///
/// fn update(state: &mut State, message: Message) {
///     match message {
///         Message::ContentChanged(content) => {
///             state.content = content;
///         }
///     }
/// }
/// ```
pub fn text_input<'a, Message, Theme, Renderer>(
    placeholder: &str,
    value: &str,
) -> TextInput<'a, Message, Theme, Renderer>
where
    Message: Clone,
    Theme: text_input::Catalog + 'a,
    Renderer: core::text::Renderer,
{
    TextInput::new(placeholder, value)
}

/// Creates a new [`TextEditor`].
///
/// Text editors display a multi-line text input for text editing.
///
/// # Example
/// ```no_run
/// # mod iced { pub mod widget { pub use iced_widget::*; } pub use iced_widget::Renderer; pub use iced_widget::core::*; }
/// # pub type Element<'a, Message> = iced_widget::core::Element<'a, Message, iced_widget::Theme, iced_widget::Renderer>;
/// #
/// use iced::widget::text_editor;
///
/// struct State {
///    content: text_editor::Content,
/// }
///
/// #[derive(Debug, Clone)]
/// enum Message {
///     Edit(text_editor::Action)
/// }
///
/// fn view(state: &State) -> Element<'_, Message> {
///     text_editor(&state.content)
///         .placeholder("Type something here...")
///         .on_action(Message::Edit)
///         .into()
/// }
///
/// fn update(state: &mut State, message: Message) {
///     match message {
///         Message::Edit(action) => {
///             state.content.perform(action);
///         }
///     }
/// }
/// ```
pub fn text_editor<'a, Message, Theme, Renderer>(
    content: &'a text_editor::Content<Renderer>,
) -> TextEditor<'a, core::text::highlighter::PlainText, Message, Theme, Renderer>
where
    Message: Clone,
    Theme: text_editor::Catalog + 'a,
    Renderer: core::text::Renderer,
{
    TextEditor::new(content)
}

/// Creates a new [`Slider`].
///
/// Sliders let users set a value by moving an indicator.
///
/// # Example
/// ```no_run
/// # mod iced { pub mod widget { pub use iced_widget::*; } pub use iced_widget::Renderer; pub use iced_widget::core::*; }
/// # pub type Element<'a, Message> = iced_widget::core::Element<'a, Message, iced_widget::Theme, iced_widget::Renderer>;
/// #
/// use iced::widget::slider;
///
/// struct State {
///    value: f32,
/// }
///
/// #[derive(Debug, Clone)]
/// enum Message {
///     ValueChanged(f32),
/// }
///
/// fn view(state: &State) -> Element<'_, Message> {
///     slider(0.0..=100.0, state.value, Message::ValueChanged).into()
/// }
///
/// fn update(state: &mut State, message: Message) {
///     match message {
///         Message::ValueChanged(value) => {
///             state.value = value;
///         }
///     }
/// }
/// ```
pub fn slider<'a, T, Message, Theme>(
    range: std::ops::RangeInclusive<T>,
    value: T,
    on_change: impl Fn(T) -> Message + 'a,
) -> Slider<'a, T, Message, Theme>
where
    T: Copy + From<u8> + std::cmp::PartialOrd,
    Message: Clone,
    Theme: slider::Catalog + 'a,
{
    Slider::new(range, value, on_change)
}

/// Creates a new [`VerticalSlider`].
///
/// Sliders let users set a value by moving an indicator.
///
/// # Example
/// ```no_run
/// # mod iced { pub mod widget { pub use iced_widget::*; } pub use iced_widget::Renderer; pub use iced_widget::core::*; }
/// # pub type Element<'a, Message> = iced_widget::core::Element<'a, Message, iced_widget::Theme, iced_widget::Renderer>;
/// #
/// use iced::widget::vertical_slider;
///
/// struct State {
///    value: f32,
/// }
///
/// #[derive(Debug, Clone)]
/// enum Message {
///     ValueChanged(f32),
/// }
///
/// fn view(state: &State) -> Element<'_, Message> {
///     vertical_slider(0.0..=100.0, state.value, Message::ValueChanged).into()
/// }
///
/// fn update(state: &mut State, message: Message) {
///     match message {
///         Message::ValueChanged(value) => {
///             state.value = value;
///         }
///     }
/// }
/// ```
pub fn vertical_slider<'a, T, Message, Theme>(
    range: std::ops::RangeInclusive<T>,
    value: T,
    on_change: impl Fn(T) -> Message + 'a,
) -> VerticalSlider<'a, T, Message, Theme>
where
    T: Copy + From<u8> + std::cmp::PartialOrd,
    Message: Clone,
    Theme: vertical_slider::Catalog + 'a,
{
    VerticalSlider::new(range, value, on_change)
}

/// Creates a new [`PickList`].
///
/// Pick lists display a dropdown list of selectable options.
///
/// # Example
/// ```no_run
/// # mod iced { pub mod widget { pub use iced_widget::*; } pub use iced_widget::Renderer; pub use iced_widget::core::*; }
/// # pub type Element<'a, Message> = iced_widget::core::Element<'a, Message, iced_widget::Theme, iced_widget::Renderer>;
/// #
/// use iced::widget::pick_list;
///
/// struct State {
///    favorite: Option<Fruit>,
/// }
///
/// #[derive(Debug, Clone, Copy, PartialEq, Eq)]
/// enum Fruit {
///     Apple,
///     Orange,
///     Strawberry,
///     Tomato,
/// }
///
/// #[derive(Debug, Clone)]
/// enum Message {
///     FruitSelected(Fruit),
/// }
///
/// fn view(state: &State) -> Element<'_, Message> {
///     let fruits = [
///         Fruit::Apple,
///         Fruit::Orange,
///         Fruit::Strawberry,
///         Fruit::Tomato,
///     ];
///
///     pick_list(
///         fruits,
///         state.favorite,
///         Message::FruitSelected,
///     )
///     .placeholder("Select your favorite fruit...")
///     .into()
/// }
///
/// fn update(state: &mut State, message: Message) {
///     match message {
///         Message::FruitSelected(fruit) => {
///             state.favorite = Some(fruit);
///         }
///     }
/// }
///
/// impl std::fmt::Display for Fruit {
///     fn fmt(&self, f: &mut std::fmt::Formatter<'_>) -> std::fmt::Result {
///         f.write_str(match self {
///             Self::Apple => "Apple",
///             Self::Orange => "Orange",
///             Self::Strawberry => "Strawberry",
///             Self::Tomato => "Tomato",
///         })
///     }
/// }
/// ```
pub fn pick_list<'a, T, L, V, Message, Theme, Renderer>(
    options: L,
    selected: Option<V>,
    on_selected: impl Fn(T) -> Message + 'a,
) -> PickList<'a, T, L, V, Message, Theme, Renderer>
where
    T: ToString + PartialEq + Clone + 'a,
    L: Borrow<[T]> + 'a,
    V: Borrow<T> + 'a,
    Message: Clone,
    Theme: pick_list::Catalog + overlay::menu::Catalog,
    Renderer: core::text::Renderer,
{
    PickList::new(options, selected, on_selected)
}

/// Creates a new [`ComboBox`].
///
/// Combo boxes display a dropdown list of searchable and selectable options.
///
/// # Example
/// ```no_run
/// # mod iced { pub mod widget { pub use iced_widget::*; } pub use iced_widget::Renderer; pub use iced_widget::core::*; }
/// # pub type Element<'a, Message> = iced_widget::core::Element<'a, Message, iced_widget::Theme, iced_widget::Renderer>;
/// #
/// use iced::widget::combo_box;
///
/// struct State {
///    fruits: combo_box::State<Fruit>,
///    favorite: Option<Fruit>,
/// }
///
/// #[derive(Debug, Clone)]
/// enum Fruit {
///     Apple,
///     Orange,
///     Strawberry,
///     Tomato,
/// }
///
/// #[derive(Debug, Clone)]
/// enum Message {
///     FruitSelected(Fruit),
/// }
///
/// fn view(state: &State) -> Element<'_, Message> {
///     combo_box(
///         &state.fruits,
///         "Select your favorite fruit...",
///         state.favorite.as_ref(),
///         Message::FruitSelected
///     )
///     .into()
/// }
///
/// fn update(state: &mut State, message: Message) {
///     match message {
///         Message::FruitSelected(fruit) => {
///             state.favorite = Some(fruit);
///         }
///     }
/// }
///
/// impl std::fmt::Display for Fruit {
///     fn fmt(&self, f: &mut std::fmt::Formatter<'_>) -> std::fmt::Result {
///         f.write_str(match self {
///             Self::Apple => "Apple",
///             Self::Orange => "Orange",
///             Self::Strawberry => "Strawberry",
///             Self::Tomato => "Tomato",
///         })
///     }
/// }
/// ```
pub fn combo_box<'a, T, Message, Theme, Renderer>(
    state: &'a combo_box::State<T>,
    placeholder: &str,
    selection: Option<&T>,
    on_selected: impl Fn(T) -> Message + 'static,
) -> ComboBox<'a, T, Message, Theme, Renderer>
where
    T: std::fmt::Display + Clone,
    Theme: combo_box::Catalog + 'a,
    Renderer: core::text::Renderer,
{
    ComboBox::new(state, placeholder, selection, on_selected)
}

/// Creates a new [`Space`] widget that fills the available
/// horizontal space.
///
/// This can be useful to separate widgets in a [`Row`].
pub fn horizontal_space() -> Space {
    Space::with_width(Length::Fill)
}

/// Creates a new [`Space`] widget that fills the available
/// vertical space.
///
/// This can be useful to separate widgets in a [`Column`].
pub fn vertical_space() -> Space {
    Space::with_height(Length::Fill)
}

/// Creates a horizontal [`Rule`] with the given height.
///
/// # Example
/// ```no_run
/// # mod iced { pub mod widget { pub use iced_widget::*; } }
/// # pub type State = ();
/// # pub type Element<'a, Message> = iced_widget::core::Element<'a, Message, iced_widget::Theme, iced_widget::Renderer>;
/// use iced::widget::horizontal_rule;
///
/// #[derive(Clone)]
/// enum Message {
///     // ...,
/// }
///
/// fn view(state: &State) -> Element<'_, Message> {
///     horizontal_rule(2).into()
/// }
/// ```
pub fn horizontal_rule<'a, Theme>(height: impl Into<Pixels>) -> Rule<'a, Theme>
where
    Theme: rule::Catalog + 'a,
{
    Rule::horizontal(height)
}

/// Creates a vertical [`Rule`] with the given width.
///
/// # Example
/// ```no_run
/// # mod iced { pub mod widget { pub use iced_widget::*; } }
/// # pub type State = ();
/// # pub type Element<'a, Message> = iced_widget::core::Element<'a, Message, iced_widget::Theme, iced_widget::Renderer>;
/// use iced::widget::vertical_rule;
///
/// #[derive(Clone)]
/// enum Message {
///     // ...,
/// }
///
/// fn view(state: &State) -> Element<'_, Message> {
///     vertical_rule(2).into()
/// }
/// ```
pub fn vertical_rule<'a, Theme>(width: impl Into<Pixels>) -> Rule<'a, Theme>
where
    Theme: rule::Catalog + 'a,
{
    Rule::vertical(width)
}

/// Creates a new [`ProgressBar`].
///
/// Progress bars visualize the progression of an extended computer operation, such as a download, file transfer, or installation.
///
/// It expects:
///   * an inclusive range of possible values, and
///   * the current value of the [`ProgressBar`].
///
/// # Example
/// ```no_run
/// # mod iced { pub mod widget { pub use iced_widget::*; } pub use iced_widget::Renderer; pub use iced_widget::core::*; }
/// # pub type Element<'a, Message> = iced_widget::core::Element<'a, Message, iced_widget::Theme, iced_widget::Renderer>;
/// #
/// use iced::widget::progress_bar;
///
/// struct State {
///    progress: f32,
/// }
///
/// enum Message {
///     // ...
/// }
///
/// fn view(state: &State) -> Element<'_, Message> {
///     progress_bar(0.0..=100.0, state.progress).into()
/// }
/// ```
pub fn progress_bar<'a, Theme>(
    range: RangeInclusive<f32>,
    value: f32,
) -> ProgressBar<'a, Theme>
where
    Theme: progress_bar::Catalog + 'a,
{
    ProgressBar::new(range, value)
}

/// Creates a new [`Image`].
///
/// Images display raster graphics in different formats (PNG, JPG, etc.).
///
/// [`Image`]: crate::Image
///
/// # Example
/// ```no_run
/// # mod iced { pub mod widget { pub use iced_widget::*; } }
/// # pub type State = ();
/// # pub type Element<'a, Message> = iced_widget::core::Element<'a, Message, iced_widget::Theme, iced_widget::Renderer>;
/// use iced::widget::image;
///
/// enum Message {
///     // ...
/// }
///
/// fn view(state: &State) -> Element<'_, Message> {
///     image("ferris.png").into()
/// }
/// ```
/// <img src="https://github.com/iced-rs/iced/blob/9712b319bb7a32848001b96bd84977430f14b623/examples/resources/ferris.png?raw=true" width="300">
#[cfg(feature = "image")]
pub fn image<Handle>(handle: impl Into<Handle>) -> crate::Image<Handle> {
    crate::Image::new(handle.into())
}

/// Creates a new [`Svg`] widget from the given [`Handle`].
///
/// Svg widgets display vector graphics in your application.
///
/// [`Svg`]: crate::Svg
/// [`Handle`]: crate::svg::Handle
///
/// # Example
/// ```no_run
/// # mod iced { pub mod widget { pub use iced_widget::*; } }
/// # pub type State = ();
/// # pub type Element<'a, Message> = iced_widget::core::Element<'a, Message, iced_widget::Theme, iced_widget::Renderer>;
/// use iced::widget::svg;
///
/// enum Message {
///     // ...
/// }
///
/// fn view(state: &State) -> Element<'_, Message> {
///     svg("tiger.svg").into()
/// }
/// ```
#[cfg(feature = "svg")]
pub fn svg<'a, Theme>(
    handle: impl Into<core::svg::Handle>,
) -> crate::Svg<'a, Theme>
where
    Theme: crate::svg::Catalog,
{
    crate::Svg::new(handle)
}

/// Creates an [`Element`] that displays the iced logo with the given `text_size`.
///
/// Useful for showing some love to your favorite GUI library in your "About" screen,
/// for instance.
#[cfg(feature = "svg")]
pub fn iced<'a, Message, Theme, Renderer>(
    text_size: impl Into<Pixels>,
) -> Element<'a, Message, Theme, Renderer>
where
    Message: 'a,
    Renderer: core::Renderer
        + core::text::Renderer<Font = core::Font>
        + core::svg::Renderer
        + 'a,
    Theme: text::Catalog + crate::svg::Catalog + 'a,
{
    use crate::core::{Alignment, Font};
    use crate::svg;
    use std::sync::LazyLock;

    static LOGO: LazyLock<svg::Handle> = LazyLock::new(|| {
        svg::Handle::from_memory(include_bytes!("../assets/iced-logo.svg"))
    });

    let text_size = text_size.into();

    row![
        svg(LOGO.clone()).width(text_size * 1.3),
        text("iced").size(text_size).font(Font::MONOSPACE)
    ]
    .spacing(text_size.0 / 3.0)
    .align_y(Alignment::Center)
    .into()
}

/// Creates a new [`Canvas`].
///
/// Canvases can be leveraged to draw interactive 2D graphics.
///
/// [`Canvas`]: crate::Canvas
///
/// # Example: Drawing a Simple Circle
/// ```no_run
/// # mod iced { pub mod widget { pub use iced_widget::*; } pub use iced_widget::Renderer; pub use iced_widget::core::*; }
/// # pub type State = ();
/// # pub type Element<'a, Message> = iced_widget::core::Element<'a, Message, iced_widget::Theme, iced_widget::Renderer>;
/// #
/// use iced::mouse;
/// use iced::widget::canvas;
/// use iced::{Color, Rectangle, Renderer, Theme};
///
/// // First, we define the data we need for drawing
/// #[derive(Debug)]
/// struct Circle {
///     radius: f32,
/// }
///
/// // Then, we implement the `Program` trait
/// impl<Message> canvas::Program<Message> for Circle {
///     // No internal state
///     type State = ();
///
///     fn draw(
///         &self,
///         _state: &(),
///         renderer: &Renderer,
///         _theme: &Theme,
///         bounds: Rectangle,
///         _cursor: mouse::Cursor
///     ) -> Vec<canvas::Geometry> {
///         // We prepare a new `Frame`
///         let mut frame = canvas::Frame::new(renderer, bounds.size());
///
///         // We create a `Path` representing a simple circle
///         let circle = canvas::Path::circle(frame.center(), self.radius);
///
///         // And fill it with some color
///         frame.fill(&circle, Color::BLACK);
///
///         // Then, we produce the geometry
///         vec![frame.into_geometry()]
///     }
/// }
///
/// // Finally, we simply use our `Circle` to create the `Canvas`!
/// fn view<'a, Message: 'a>(_state: &'a State) -> Element<'a, Message> {
///     canvas(Circle { radius: 50.0 }).into()
/// }
/// ```
#[cfg(feature = "canvas")]
pub fn canvas<P, Message, Theme, Renderer>(
    program: P,
) -> crate::Canvas<P, Message, Theme, Renderer>
where
    Renderer: crate::graphics::geometry::Renderer,
    P: crate::canvas::Program<Message, Theme, Renderer>,
{
    crate::Canvas::new(program)
}

/// Creates a new [`QRCode`] widget from the given [`Data`].
///
/// QR codes display information in a type of two-dimensional matrix barcode.
///
/// [`QRCode`]: crate::QRCode
/// [`Data`]: crate::qr_code::Data
///
/// # Example
/// ```no_run
/// # mod iced { pub mod widget { pub use iced_widget::*; } pub use iced_widget::Renderer; pub use iced_widget::core::*; }
/// # pub type Element<'a, Message> = iced_widget::core::Element<'a, Message, iced_widget::Theme, iced_widget::Renderer>;
/// #
/// use iced::widget::qr_code;
///
/// struct State {
///    data: qr_code::Data,
/// }
///
/// #[derive(Debug, Clone)]
/// enum Message {
///     // ...
/// }
///
/// fn view(state: &State) -> Element<'_, Message> {
///     qr_code(&state.data).into()
/// }
/// ```
#[cfg(feature = "qr_code")]
pub fn qr_code<'a, Theme>(
    data: &'a crate::qr_code::Data,
) -> crate::QRCode<'a, Theme>
where
    Theme: crate::qr_code::Catalog + 'a,
{
    crate::QRCode::new(data)
}

/// Creates a new [`Shader`].
///
/// [`Shader`]: crate::Shader
#[cfg(feature = "wgpu")]
pub fn shader<Message, P>(program: P) -> crate::Shader<Message, P>
where
    P: crate::shader::Program<Message>,
{
    crate::Shader::new(program)
}

/// Focuses the previous focusable widget.
pub fn focus_previous<T>() -> Task<T> {
    task::effect(Action::widget(operation::focusable::focus_previous()))
}

/// Focuses the next focusable widget.
pub fn focus_next<T>() -> Task<T> {
    task::effect(Action::widget(operation::focusable::focus_next()))
}

/// Creates a new [`MouseArea`].
pub fn mouse_area<'a, Message, Theme, Renderer>(
    widget: impl Into<Element<'a, Message, Theme, Renderer>>,
) -> MouseArea<'a, Message, Theme, Renderer>
where
    Renderer: core::Renderer,
{
    MouseArea::new(widget)
}

/// A widget that applies any `Theme` to its contents.
pub fn themer<'a, Message, OldTheme, NewTheme, Renderer>(
    new_theme: NewTheme,
    content: impl Into<Element<'a, Message, NewTheme, Renderer>>,
) -> Themer<
    'a,
    Message,
    OldTheme,
    NewTheme,
    impl Fn(&OldTheme) -> NewTheme,
    Renderer,
>
where
    Renderer: core::Renderer,
    NewTheme: Clone,
{
    Themer::new(move |_| new_theme.clone(), content)
}

<<<<<<< HEAD
/// Creates a new [`PaneGrid`].
=======
/// Creates a [`PaneGrid`] with the given [`pane_grid::State`] and view function.
///
/// Pane grids let your users split regions of your application and organize layout dynamically.
///
/// # Example
/// ```no_run
/// # mod iced { pub mod widget { pub use iced_widget::*; } pub use iced_widget::Renderer; pub use iced_widget::core::*; }
/// # pub type Element<'a, Message> = iced_widget::core::Element<'a, Message, iced_widget::Theme, iced_widget::Renderer>;
/// #
/// use iced::widget::{pane_grid, text};
///
/// struct State {
///     panes: pane_grid::State<Pane>,
/// }
///
/// enum Pane {
///     SomePane,
///     AnotherKindOfPane,
/// }
///
/// enum Message {
///     PaneDragged(pane_grid::DragEvent),
///     PaneResized(pane_grid::ResizeEvent),
/// }
///
/// fn view(state: &State) -> Element<'_, Message> {
///     pane_grid(&state.panes, |pane, state, is_maximized| {
///         pane_grid::Content::new(match state {
///             Pane::SomePane => text("This is some pane"),
///             Pane::AnotherKindOfPane => text("This is another kind of pane"),
///         })
///     })
///     .on_drag(Message::PaneDragged)
///     .on_resize(10, Message::PaneResized)
///     .into()
/// }
/// ```
>>>>>>> beddf49c
pub fn pane_grid<'a, T, Message, Theme, Renderer>(
    state: &'a pane_grid::State<T>,
    view: impl Fn(
        pane_grid::Pane,
        &'a T,
        bool,
    ) -> pane_grid::Content<'a, Message, Theme, Renderer>,
) -> PaneGrid<'a, Message, Theme, Renderer>
where
<<<<<<< HEAD
    Renderer: core::Renderer,
    Theme: pane_grid::Catalog,
=======
    Theme: pane_grid::Catalog,
    Renderer: core::Renderer,
>>>>>>> beddf49c
{
    PaneGrid::new(state, view)
}<|MERGE_RESOLUTION|>--- conflicted
+++ resolved
@@ -2057,9 +2057,6 @@
     Themer::new(move |_| new_theme.clone(), content)
 }
 
-<<<<<<< HEAD
-/// Creates a new [`PaneGrid`].
-=======
 /// Creates a [`PaneGrid`] with the given [`pane_grid::State`] and view function.
 ///
 /// Pane grids let your users split regions of your application and organize layout dynamically.
@@ -2097,7 +2094,6 @@
 ///     .into()
 /// }
 /// ```
->>>>>>> beddf49c
 pub fn pane_grid<'a, T, Message, Theme, Renderer>(
     state: &'a pane_grid::State<T>,
     view: impl Fn(
@@ -2107,13 +2103,8 @@
     ) -> pane_grid::Content<'a, Message, Theme, Renderer>,
 ) -> PaneGrid<'a, Message, Theme, Renderer>
 where
-<<<<<<< HEAD
-    Renderer: core::Renderer,
-    Theme: pane_grid::Catalog,
-=======
     Theme: pane_grid::Catalog,
     Renderer: core::Renderer,
->>>>>>> beddf49c
 {
     PaneGrid::new(state, view)
 }