--- conflicted
+++ resolved
@@ -6,13 +6,8 @@
 use crate::core::renderer;
 use crate::core::widget::{Operation, Tree};
 use crate::core::{
-<<<<<<< HEAD
-    Alignment, Clipboard, Element, Length, Padding, Pixels, Point, Rectangle,
-    Shell, Widget, IME,
-=======
     Alignment, Clipboard, Element, Length, Padding, Pixels, Rectangle, Shell,
-    Widget,
->>>>>>> 8ae4e280
+    Widget, IME,
 };
 
 /// A container that distributes its contents horizontally.
