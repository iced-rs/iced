--- conflicted
+++ resolved
@@ -11,13 +11,8 @@
 use crate::core::touch;
 use crate::core::widget::tree::{self, Tree};
 use crate::core::{
-<<<<<<< HEAD
-    Clipboard, Element, Layout, Length, Padding, Pixels, Point, Rectangle,
-    Shell, Size, Widget, IME,
-=======
     Clipboard, Element, Layout, Length, Padding, Pixels, Rectangle, Shell,
-    Size, Widget,
->>>>>>> 8ae4e280
+    Size, Widget, IME,
 };
 use crate::overlay::menu::{self, Menu};
 use crate::scrollable;
