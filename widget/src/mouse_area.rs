//! A container for capturing mouse events.

use crate::core::event::{self, Event};
use crate::core::layout;
use crate::core::mouse;
use crate::core::overlay;
use crate::core::renderer;
use crate::core::touch;
use crate::core::widget::{tree, Operation, Tree};
use crate::core::{
<<<<<<< HEAD
    Clipboard, Element, Layout, Length, Point, Rectangle, Shell, Widget, IME,
=======
    Clipboard, Element, Layout, Length, Rectangle, Shell, Widget,
>>>>>>> 8ae4e280
};

/// Emit messages on mouse events.
#[allow(missing_debug_implementations)]
pub struct MouseArea<'a, Message, Renderer> {
    content: Element<'a, Message, Renderer>,
    on_press: Option<Message>,
    on_release: Option<Message>,
    on_right_press: Option<Message>,
    on_right_release: Option<Message>,
    on_middle_press: Option<Message>,
    on_middle_release: Option<Message>,
}

impl<'a, Message, Renderer> MouseArea<'a, Message, Renderer> {
    /// The message to emit on a left button press.
    #[must_use]
    pub fn on_press(mut self, message: Message) -> Self {
        self.on_press = Some(message);
        self
    }

    /// The message to emit on a left button release.
    #[must_use]
    pub fn on_release(mut self, message: Message) -> Self {
        self.on_release = Some(message);
        self
    }

    /// The message to emit on a right button press.
    #[must_use]
    pub fn on_right_press(mut self, message: Message) -> Self {
        self.on_right_press = Some(message);
        self
    }

    /// The message to emit on a right button release.
    #[must_use]
    pub fn on_right_release(mut self, message: Message) -> Self {
        self.on_right_release = Some(message);
        self
    }

    /// The message to emit on a middle button press.
    #[must_use]
    pub fn on_middle_press(mut self, message: Message) -> Self {
        self.on_middle_press = Some(message);
        self
    }

    /// The message to emit on a middle button release.
    #[must_use]
    pub fn on_middle_release(mut self, message: Message) -> Self {
        self.on_middle_release = Some(message);
        self
    }
}

/// Local state of the [`MouseArea`].
#[derive(Default)]
struct State {
    // TODO: Support on_mouse_enter and on_mouse_exit
}

impl<'a, Message, Renderer> MouseArea<'a, Message, Renderer> {
    /// Creates a [`MouseArea`] with the given content.
    pub fn new(content: impl Into<Element<'a, Message, Renderer>>) -> Self {
        MouseArea {
            content: content.into(),
            on_press: None,
            on_release: None,
            on_right_press: None,
            on_right_release: None,
            on_middle_press: None,
            on_middle_release: None,
        }
    }
}

impl<'a, Message, Renderer> Widget<Message, Renderer>
    for MouseArea<'a, Message, Renderer>
where
    Renderer: renderer::Renderer,
    Message: Clone,
{
    fn tag(&self) -> tree::Tag {
        tree::Tag::of::<State>()
    }

    fn state(&self) -> tree::State {
        tree::State::new(State::default())
    }

    fn children(&self) -> Vec<Tree> {
        vec![Tree::new(&self.content)]
    }

    fn diff(&self, tree: &mut Tree) {
        tree.diff_children(std::slice::from_ref(&self.content));
    }

    fn width(&self) -> Length {
        self.content.as_widget().width()
    }

    fn height(&self) -> Length {
        self.content.as_widget().height()
    }

    fn layout(
        &self,
        renderer: &Renderer,
        limits: &layout::Limits,
    ) -> layout::Node {
        self.content.as_widget().layout(renderer, limits)
    }

    fn operate(
        &self,
        tree: &mut Tree,
        layout: Layout<'_>,
        renderer: &Renderer,
        operation: &mut dyn Operation<Message>,
    ) {
        self.content.as_widget().operate(
            &mut tree.children[0],
            layout,
            renderer,
            operation,
        );
    }

    fn on_event(
        &mut self,
        tree: &mut Tree,
        event: Event,
        layout: Layout<'_>,
        cursor: mouse::Cursor,
        renderer: &Renderer,
        clipboard: &mut dyn Clipboard,
        ime: &dyn IME,
        shell: &mut Shell<'_, Message>,
    ) -> event::Status {
        if let event::Status::Captured = self.content.as_widget_mut().on_event(
            &mut tree.children[0],
            event.clone(),
            layout,
            cursor,
            renderer,
            clipboard,
            ime,
            shell,
        ) {
            return event::Status::Captured;
        }

        update(self, &event, layout, cursor, shell)
    }

    fn mouse_interaction(
        &self,
        tree: &Tree,
        layout: Layout<'_>,
        cursor: mouse::Cursor,
        viewport: &Rectangle,
        renderer: &Renderer,
    ) -> mouse::Interaction {
        self.content.as_widget().mouse_interaction(
            &tree.children[0],
            layout,
            cursor,
            viewport,
            renderer,
        )
    }

    fn draw(
        &self,
        tree: &Tree,
        renderer: &mut Renderer,
        theme: &Renderer::Theme,
        renderer_style: &renderer::Style,
        layout: Layout<'_>,
        cursor: mouse::Cursor,
        viewport: &Rectangle,
    ) {
        self.content.as_widget().draw(
            &tree.children[0],
            renderer,
            theme,
            renderer_style,
            layout,
            cursor,
            viewport,
        );
    }

    fn overlay<'b>(
        &'b mut self,
        tree: &'b mut Tree,
        layout: Layout<'_>,
        renderer: &Renderer,
    ) -> Option<overlay::Element<'b, Message, Renderer>> {
        self.content.as_widget_mut().overlay(
            &mut tree.children[0],
            layout,
            renderer,
        )
    }
}

impl<'a, Message, Renderer> From<MouseArea<'a, Message, Renderer>>
    for Element<'a, Message, Renderer>
where
    Message: 'a + Clone,
    Renderer: 'a + renderer::Renderer,
{
    fn from(
        area: MouseArea<'a, Message, Renderer>,
    ) -> Element<'a, Message, Renderer> {
        Element::new(area)
    }
}

/// Processes the given [`Event`] and updates the [`State`] of an [`MouseArea`]
/// accordingly.
fn update<Message: Clone, Renderer>(
    widget: &mut MouseArea<'_, Message, Renderer>,
    event: &Event,
    layout: Layout<'_>,
    cursor: mouse::Cursor,
    shell: &mut Shell<'_, Message>,
) -> event::Status {
    if !cursor.is_over(layout.bounds()) {
        return event::Status::Ignored;
    }

    if let Some(message) = widget.on_press.as_ref() {
        if let Event::Mouse(mouse::Event::ButtonPressed(mouse::Button::Left))
        | Event::Touch(touch::Event::FingerPressed { .. }) = event
        {
            shell.publish(message.clone());

            return event::Status::Captured;
        }
    }

    if let Some(message) = widget.on_release.as_ref() {
        if let Event::Mouse(mouse::Event::ButtonReleased(mouse::Button::Left))
        | Event::Touch(touch::Event::FingerLifted { .. }) = event
        {
            shell.publish(message.clone());

            return event::Status::Captured;
        }
    }

    if let Some(message) = widget.on_right_press.as_ref() {
        if let Event::Mouse(mouse::Event::ButtonPressed(mouse::Button::Right)) =
            event
        {
            shell.publish(message.clone());

            return event::Status::Captured;
        }
    }

    if let Some(message) = widget.on_right_release.as_ref() {
        if let Event::Mouse(mouse::Event::ButtonReleased(
            mouse::Button::Right,
        )) = event
        {
            shell.publish(message.clone());

            return event::Status::Captured;
        }
    }

    if let Some(message) = widget.on_middle_press.as_ref() {
        if let Event::Mouse(mouse::Event::ButtonPressed(
            mouse::Button::Middle,
        )) = event
        {
            shell.publish(message.clone());

            return event::Status::Captured;
        }
    }

    if let Some(message) = widget.on_middle_release.as_ref() {
        if let Event::Mouse(mouse::Event::ButtonReleased(
            mouse::Button::Middle,
        )) = event
        {
            shell.publish(message.clone());

            return event::Status::Captured;
        }
    }

    event::Status::Ignored
}<|MERGE_RESOLUTION|>--- conflicted
+++ resolved
@@ -8,11 +8,7 @@
 use crate::core::touch;
 use crate::core::widget::{tree, Operation, Tree};
 use crate::core::{
-<<<<<<< HEAD
-    Clipboard, Element, Layout, Length, Point, Rectangle, Shell, Widget, IME,
-=======
-    Clipboard, Element, Layout, Length, Rectangle, Shell, Widget,
->>>>>>> 8ae4e280
+    Clipboard, Element, Layout, Length, Rectangle, Shell, Widget, IME,
 };
 
 /// Emit messages on mouse events.
