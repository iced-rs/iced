--- conflicted
+++ resolved
@@ -225,23 +225,6 @@
         );
 
         let tooltip = if let State::Hovered { cursor_position } = *state {
-<<<<<<< HEAD
-            Some(overlay::Element::new(
-                layout.position(),
-                Box::new(Overlay {
-                    position: layout.position() + translation,
-                    tooltip: &self.tooltip,
-                    state: children.next().unwrap(),
-                    cursor_position,
-                    content_bounds: layout.bounds(),
-                    snap_within_viewport: self.snap_within_viewport,
-                    positioning: self.position,
-                    gap: self.gap,
-                    padding: self.padding,
-                    style: &self.style,
-                }),
-            ))
-=======
             Some(overlay::Element::new(Box::new(Overlay {
                 position: layout.position() + translation,
                 tooltip: &self.tooltip,
@@ -254,8 +237,7 @@
                 padding: self.padding,
                 style: &self.style,
             })))
->>>>>>> 759f0e92
-        } else {
+=        } else {
             None
         };
 
@@ -316,11 +298,7 @@
     Renderer: text::Renderer,
 {
     position: Point,
-<<<<<<< HEAD
     tooltip: &'b Element<'a, Message, Theme, Renderer>,
-=======
-    tooltip: &'b Text<'a, Theme, Renderer>,
->>>>>>> 759f0e92
     state: &'b mut widget::Tree,
     cursor_position: Point,
     content_bounds: Rectangle,
