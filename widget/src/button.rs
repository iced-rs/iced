//! Buttons allow your users to perform actions by pressing them.
//!
//! # Example
//! ```no_run
//! # mod iced { pub mod widget { pub use iced_widget::*; } }
//! # pub type State = ();
//! # pub type Element<'a, Message> = iced_widget::core::Element<'a, Message, iced_widget::Theme, iced_widget::Renderer>;
//! use iced::widget::button;
//!
//! #[derive(Clone)]
//! enum Message {
//!     ButtonPressed,
//! }
//!
//! fn view(state: &State) -> Element<'_, Message> {
//!     button("Press me!").on_press(Message::ButtonPressed).into()
//! }
//! ```
use crate::core::border::{self, Border};
use crate::core::layout;
use crate::core::mouse;
use crate::core::overlay;
use crate::core::renderer;
use crate::core::theme::palette;
use crate::core::touch;
use crate::core::widget::Operation;
use crate::core::widget::tree::{self, Tree};
use crate::core::window;
use crate::core::{
    Background, Clipboard, Color, Element, Event, Layout, Length, Padding,
    Rectangle, Shadow, Shell, Size, Theme, Vector, Widget,
};

/// A generic widget that produces a message when pressed.
///
/// # Example
/// ```no_run
/// # mod iced { pub mod widget { pub use iced_widget::*; } }
/// # pub type State = ();
/// # pub type Element<'a, Message> = iced_widget::core::Element<'a, Message, iced_widget::Theme, iced_widget::Renderer>;
/// use iced::widget::button;
///
/// #[derive(Clone)]
/// enum Message {
///     ButtonPressed,
/// }
///
/// fn view(state: &State) -> Element<'_, Message> {
///     button("Press me!").on_press(Message::ButtonPressed).into()
/// }
/// ```
///
/// If a [`Button::on_press`] handler is not set, the resulting [`Button`] will
/// be disabled:
///
/// ```no_run
/// # mod iced { pub mod widget { pub use iced_widget::*; } }
/// # pub type State = ();
/// # pub type Element<'a, Message> = iced_widget::core::Element<'a, Message, iced_widget::Theme, iced_widget::Renderer>;
/// use iced::widget::button;
///
/// #[derive(Clone)]
/// enum Message {
///     ButtonPressed,
/// }
///
/// fn view(state: &State) -> Element<'_, Message> {
///     button("I am disabled!").into()
/// }
/// ```
#[allow(missing_debug_implementations)]
pub struct Button<'a, Message, Theme = crate::Theme, Renderer = crate::Renderer>
where
    Renderer: crate::core::Renderer,
    Theme: Catalog,
{
    content: Element<'a, Message, Theme, Renderer>,
    on_press: Option<OnPress<'a, Message>>,
    width: Length,
    height: Length,
    padding: Padding,
    clip: bool,
    class: Theme::Class<'a>,
    status: Option<Status>,
}

enum OnPress<'a, Message> {
    Direct(Message),
    Closure(Box<dyn Fn() -> Message + 'a>),
}

impl<Message: Clone> OnPress<'_, Message> {
    fn get(&self) -> Message {
        match self {
            OnPress::Direct(message) => message.clone(),
            OnPress::Closure(f) => f(),
        }
    }
}

impl<'a, Message, Theme, Renderer> Button<'a, Message, Theme, Renderer>
where
    Renderer: crate::core::Renderer,
    Theme: Catalog,
{
    /// Creates a new [`Button`] with the given content.
    pub fn new(
        content: impl Into<Element<'a, Message, Theme, Renderer>>,
    ) -> Self {
        let content = content.into();
        let size = content.as_widget().size_hint();

        Button {
            content,
            on_press: None,
            width: size.width.fluid(),
            height: size.height.fluid(),
            padding: DEFAULT_PADDING,
            clip: false,
            class: Theme::default(),
            status: None,
        }
    }

    /// Sets the width of the [`Button`].
    pub fn width(mut self, width: impl Into<Length>) -> Self {
        self.width = width.into();
        self
    }

    /// Sets the height of the [`Button`].
    pub fn height(mut self, height: impl Into<Length>) -> Self {
        self.height = height.into();
        self
    }

    /// Sets the [`Padding`] of the [`Button`].
    pub fn padding<P: Into<Padding>>(mut self, padding: P) -> Self {
        self.padding = padding.into();
        self
    }

    /// Sets the message that will be produced when the [`Button`] is pressed.
    ///
    /// Unless `on_press` is called, the [`Button`] will be disabled.
    pub fn on_press(mut self, on_press: Message) -> Self {
        self.on_press = Some(OnPress::Direct(on_press));
        self
    }

    /// Sets the message that will be produced when the [`Button`] is pressed.
    ///
    /// This is analogous to [`Button::on_press`], but using a closure to produce
    /// the message.
    ///
    /// This closure will only be called when the [`Button`] is actually pressed and,
    /// therefore, this method is useful to reduce overhead if creating the resulting
    /// message is slow.
    pub fn on_press_with(
        mut self,
        on_press: impl Fn() -> Message + 'a,
    ) -> Self {
        self.on_press = Some(OnPress::Closure(Box::new(on_press)));
        self
    }

    /// Sets the message that will be produced when the [`Button`] is pressed,
    /// if `Some`.
    ///
    /// If `None`, the [`Button`] will be disabled.
    pub fn on_press_maybe(mut self, on_press: Option<Message>) -> Self {
        self.on_press = on_press.map(OnPress::Direct);
        self
    }

    /// Sets whether the contents of the [`Button`] should be clipped on
    /// overflow.
    pub fn clip(mut self, clip: bool) -> Self {
        self.clip = clip;
        self
    }

    /// Sets the style of the [`Button`].
    #[must_use]
    pub fn style(mut self, style: impl Fn(&Theme, Status) -> Style + 'a) -> Self
    where
        Theme::Class<'a>: From<StyleFn<'a, Theme>>,
    {
        self.class = (Box::new(style) as StyleFn<'a, Theme>).into();
        self
    }

    /// Sets the style class of the [`Button`].
    #[cfg(feature = "advanced")]
    #[must_use]
    pub fn class(mut self, class: impl Into<Theme::Class<'a>>) -> Self {
        self.class = class.into();
        self
    }
}

#[derive(Debug, Clone, Copy, PartialEq, Eq, Default)]
struct State {
    is_pressed: bool,
}

impl<'a, Message, Theme, Renderer> Widget<Message, Theme, Renderer>
    for Button<'a, Message, Theme, Renderer>
where
    Message: 'a + Clone,
    Renderer: 'a + crate::core::Renderer,
    Theme: Catalog,
{
    fn tag(&self) -> tree::Tag {
        tree::Tag::of::<State>()
    }

    fn state(&self) -> tree::State {
        tree::State::new(State::default())
    }

    fn children(&self) -> Vec<Tree> {
        vec![Tree::new(&self.content)]
    }

    fn diff(&self, tree: &mut Tree) {
        tree.diff_children(std::slice::from_ref(&self.content));
    }

    fn size(&self) -> Size<Length> {
        Size {
            width: self.width,
            height: self.height,
        }
    }

    fn layout(
        &mut self,
        tree: &mut Tree,
        renderer: &Renderer,
        limits: &layout::Limits,
    ) -> layout::Node {
        layout::padded(
            limits,
            self.width,
            self.height,
            self.padding,
            |limits| {
                self.content.as_widget_mut().layout(
                    &mut tree.children[0],
                    renderer,
                    limits,
                )
            },
        )
    }

    fn operate(
        &mut self,
        tree: &mut Tree,
        layout: Layout<'_>,
        renderer: &Renderer,
        operation: &mut dyn Operation,
    ) {
<<<<<<< HEAD
        operation.container(None, layout.bounds());
        operation.traverse(&mut |operation| {
            self.content.as_widget().operate(
=======
        operation.container(None, layout.bounds(), &mut |operation| {
            self.content.as_widget_mut().operate(
>>>>>>> 6be70726
                &mut tree.children[0],
                layout.children().next().unwrap(),
                renderer,
                operation,
            );
        });
    }

    fn update(
        &mut self,
        tree: &mut Tree,
        event: &Event,
        layout: Layout<'_>,
        cursor: mouse::Cursor,
        renderer: &Renderer,
        clipboard: &mut dyn Clipboard,
        shell: &mut Shell<'_, Message>,
        viewport: &Rectangle,
    ) {
        self.content.as_widget_mut().update(
            &mut tree.children[0],
            event,
            layout.children().next().unwrap(),
            cursor,
            renderer,
            clipboard,
            shell,
            viewport,
        );

        if shell.is_event_captured() {
            return;
        }

        match event {
            Event::Mouse(mouse::Event::ButtonPressed(mouse::Button::Left))
            | Event::Touch(touch::Event::FingerPressed { .. }) => {
                if self.on_press.is_some() {
                    let bounds = layout.bounds();

                    if cursor.is_over(bounds) {
                        let state = tree.state.downcast_mut::<State>();

                        state.is_pressed = true;

                        shell.capture_event();
                    }
                }
            }
            Event::Mouse(mouse::Event::ButtonReleased(mouse::Button::Left))
            | Event::Touch(touch::Event::FingerLifted { .. }) => {
                if let Some(on_press) = &self.on_press {
                    let state = tree.state.downcast_mut::<State>();

                    if state.is_pressed {
                        state.is_pressed = false;

                        let bounds = layout.bounds();

                        if cursor.is_over(bounds) {
                            shell.publish(on_press.get());
                        }

                        shell.capture_event();
                    }
                }
            }
            Event::Touch(touch::Event::FingerLost { .. }) => {
                let state = tree.state.downcast_mut::<State>();

                state.is_pressed = false;
            }
            _ => {}
        }

        let current_status = if self.on_press.is_none() {
            Status::Disabled
        } else if cursor.is_over(layout.bounds()) {
            let state = tree.state.downcast_ref::<State>();

            if state.is_pressed {
                Status::Pressed
            } else {
                Status::Hovered
            }
        } else {
            Status::Active
        };

        if let Event::Window(window::Event::RedrawRequested(_now)) = event {
            self.status = Some(current_status);
        } else if self.status.is_some_and(|status| status != current_status) {
            shell.request_redraw();
        }
    }

    fn draw(
        &self,
        tree: &Tree,
        renderer: &mut Renderer,
        theme: &Theme,
        _style: &renderer::Style,
        layout: Layout<'_>,
        cursor: mouse::Cursor,
        viewport: &Rectangle,
    ) {
        let bounds = layout.bounds();
        let content_layout = layout.children().next().unwrap();
        let style =
            theme.style(&self.class, self.status.unwrap_or(Status::Disabled));

        if style.background.is_some()
            || style.border.width > 0.0
            || style.shadow.color.a > 0.0
        {
            renderer.fill_quad(
                renderer::Quad {
                    bounds,
                    border: style.border,
                    shadow: style.shadow,
                    snap: style.snap,
                },
                style
                    .background
                    .unwrap_or(Background::Color(Color::TRANSPARENT)),
            );
        }

        let viewport = if self.clip {
            bounds.intersection(viewport).unwrap_or(*viewport)
        } else {
            *viewport
        };

        self.content.as_widget().draw(
            &tree.children[0],
            renderer,
            theme,
            &renderer::Style {
                text_color: style.text_color,
            },
            content_layout,
            cursor,
            &viewport,
        );
    }

    fn mouse_interaction(
        &self,
        _tree: &Tree,
        layout: Layout<'_>,
        cursor: mouse::Cursor,
        _viewport: &Rectangle,
        _renderer: &Renderer,
    ) -> mouse::Interaction {
        let is_mouse_over = cursor.is_over(layout.bounds());

        if is_mouse_over && self.on_press.is_some() {
            mouse::Interaction::Pointer
        } else {
            mouse::Interaction::default()
        }
    }

    fn overlay<'b>(
        &'b mut self,
        tree: &'b mut Tree,
        layout: Layout<'b>,
        renderer: &Renderer,
        viewport: &Rectangle,
        translation: Vector,
    ) -> Option<overlay::Element<'b, Message, Theme, Renderer>> {
        self.content.as_widget_mut().overlay(
            &mut tree.children[0],
            layout.children().next().unwrap(),
            renderer,
            viewport,
            translation,
        )
    }
}

impl<'a, Message, Theme, Renderer> From<Button<'a, Message, Theme, Renderer>>
    for Element<'a, Message, Theme, Renderer>
where
    Message: Clone + 'a,
    Theme: Catalog + 'a,
    Renderer: crate::core::Renderer + 'a,
{
    fn from(button: Button<'a, Message, Theme, Renderer>) -> Self {
        Self::new(button)
    }
}

/// The default [`Padding`] of a [`Button`].
pub(crate) const DEFAULT_PADDING: Padding = Padding {
    top: 5.0,
    bottom: 5.0,
    right: 10.0,
    left: 10.0,
};

/// The possible status of a [`Button`].
#[derive(Debug, Clone, Copy, PartialEq, Eq)]
pub enum Status {
    /// The [`Button`] can be pressed.
    Active,
    /// The [`Button`] can be pressed and it is being hovered.
    Hovered,
    /// The [`Button`] is being pressed.
    Pressed,
    /// The [`Button`] cannot be pressed.
    Disabled,
}

/// The style of a button.
///
/// If not specified with [`Button::style`]
/// the theme will provide the style.
#[derive(Debug, Clone, Copy, PartialEq)]
pub struct Style {
    /// The [`Background`] of the button.
    pub background: Option<Background>,
    /// The text [`Color`] of the button.
    pub text_color: Color,
    /// The [`Border`] of the button.
    pub border: Border,
    /// The [`Shadow`] of the button.
    pub shadow: Shadow,
    /// Whether the button should be snapped to the pixel grid.
    pub snap: bool,
}

impl Style {
    /// Updates the [`Style`] with the given [`Background`].
    pub fn with_background(self, background: impl Into<Background>) -> Self {
        Self {
            background: Some(background.into()),
            ..self
        }
    }
}

impl Default for Style {
    fn default() -> Self {
        Self {
            background: None,
            text_color: Color::BLACK,
            border: Border::default(),
            shadow: Shadow::default(),
            snap: cfg!(feature = "crisp"),
        }
    }
}

/// The theme catalog of a [`Button`].
///
/// All themes that can be used with [`Button`]
/// must implement this trait.
///
/// # Example
/// ```no_run
/// # use iced_widget::core::{Color, Background};
/// # use iced_widget::button::{Catalog, Status, Style};
/// # struct MyTheme;
/// #[derive(Debug, Default)]
/// pub enum ButtonClass {
///     #[default]
///     Primary,
///     Secondary,
///     Danger
/// }
///
/// impl Catalog for MyTheme {
///     type Class<'a> = ButtonClass;
///     
///     fn default<'a>() -> Self::Class<'a> {
///         ButtonClass::default()
///     }
///     
///
///     fn style(&self, class: &Self::Class<'_>, status: Status) -> Style {
///         let mut style = Style::default();
///
///         match class {
///             ButtonClass::Primary => {
///                 style.background = Some(Background::Color(Color::from_rgb(0.529, 0.808, 0.921)));
///             },
///             ButtonClass::Secondary => {
///                 style.background = Some(Background::Color(Color::WHITE));
///             },
///             ButtonClass::Danger => {
///                 style.background = Some(Background::Color(Color::from_rgb(0.941, 0.502, 0.502)));
///             },
///         }
///
///         style
///     }
/// }
/// ```
///
/// Although, in order to use [`Button::style`]
/// with `MyTheme`, [`Catalog::Class`] must implement
/// `From<StyleFn<'_, MyTheme>>`.
pub trait Catalog {
    /// The item class of the [`Catalog`].
    type Class<'a>;

    /// The default class produced by the [`Catalog`].
    fn default<'a>() -> Self::Class<'a>;

    /// The [`Style`] of a class with the given status.
    fn style(&self, class: &Self::Class<'_>, status: Status) -> Style;
}

/// A styling function for a [`Button`].
pub type StyleFn<'a, Theme> = Box<dyn Fn(&Theme, Status) -> Style + 'a>;

impl Catalog for Theme {
    type Class<'a> = StyleFn<'a, Self>;

    fn default<'a>() -> Self::Class<'a> {
        Box::new(primary)
    }

    fn style(&self, class: &Self::Class<'_>, status: Status) -> Style {
        class(self, status)
    }
}

/// A primary button; denoting a main action.
pub fn primary(theme: &Theme, status: Status) -> Style {
    let palette = theme.extended_palette();
    let base = styled(palette.primary.base);

    match status {
        Status::Active | Status::Pressed => base,
        Status::Hovered => Style {
            background: Some(Background::Color(palette.primary.strong.color)),
            ..base
        },
        Status::Disabled => disabled(base),
    }
}

/// A secondary button; denoting a complementary action.
pub fn secondary(theme: &Theme, status: Status) -> Style {
    let palette = theme.extended_palette();
    let base = styled(palette.secondary.base);

    match status {
        Status::Active | Status::Pressed => base,
        Status::Hovered => Style {
            background: Some(Background::Color(palette.secondary.strong.color)),
            ..base
        },
        Status::Disabled => disabled(base),
    }
}

/// A success button; denoting a good outcome.
pub fn success(theme: &Theme, status: Status) -> Style {
    let palette = theme.extended_palette();
    let base = styled(palette.success.base);

    match status {
        Status::Active | Status::Pressed => base,
        Status::Hovered => Style {
            background: Some(Background::Color(palette.success.strong.color)),
            ..base
        },
        Status::Disabled => disabled(base),
    }
}

/// A warning button; denoting a risky action.
pub fn warning(theme: &Theme, status: Status) -> Style {
    let palette = theme.extended_palette();
    let base = styled(palette.warning.base);

    match status {
        Status::Active | Status::Pressed => base,
        Status::Hovered => Style {
            background: Some(Background::Color(palette.warning.strong.color)),
            ..base
        },
        Status::Disabled => disabled(base),
    }
}

/// A danger button; denoting a destructive action.
pub fn danger(theme: &Theme, status: Status) -> Style {
    let palette = theme.extended_palette();
    let base = styled(palette.danger.base);

    match status {
        Status::Active | Status::Pressed => base,
        Status::Hovered => Style {
            background: Some(Background::Color(palette.danger.strong.color)),
            ..base
        },
        Status::Disabled => disabled(base),
    }
}

/// A text button; useful for links.
pub fn text(theme: &Theme, status: Status) -> Style {
    let palette = theme.extended_palette();

    let base = Style {
        text_color: palette.background.base.text,
        ..Style::default()
    };

    match status {
        Status::Active | Status::Pressed => base,
        Status::Hovered => Style {
            text_color: palette.background.base.text.scale_alpha(0.8),
            ..base
        },
        Status::Disabled => disabled(base),
    }
}

/// A button using background shades.
pub fn background(theme: &Theme, status: Status) -> Style {
    let palette = theme.extended_palette();
    let base = styled(palette.background.base);

    match status {
        Status::Active => base,
        Status::Pressed => Style {
            background: Some(Background::Color(
                palette.background.strong.color,
            )),
            ..base
        },
        Status::Hovered => Style {
            background: Some(Background::Color(palette.background.weak.color)),
            ..base
        },
        Status::Disabled => disabled(base),
    }
}

/// A subtle button using weak background shades.
pub fn subtle(theme: &Theme, status: Status) -> Style {
    let palette = theme.extended_palette();
    let base = styled(palette.background.weakest);

    match status {
        Status::Active => base,
        Status::Pressed => Style {
            background: Some(Background::Color(
                palette.background.strong.color,
            )),
            ..base
        },
        Status::Hovered => Style {
            background: Some(Background::Color(
                palette.background.weaker.color,
            )),
            ..base
        },
        Status::Disabled => disabled(base),
    }
}

fn styled(pair: palette::Pair) -> Style {
    Style {
        background: Some(Background::Color(pair.color)),
        text_color: pair.text,
        border: border::rounded(2),
        ..Style::default()
    }
}

fn disabled(style: Style) -> Style {
    Style {
        background: style
            .background
            .map(|background| background.scale_alpha(0.5)),
        text_color: style.text_color.scale_alpha(0.5),
        ..style
    }
}<|MERGE_RESOLUTION|>--- conflicted
+++ resolved
@@ -262,14 +262,9 @@
         renderer: &Renderer,
         operation: &mut dyn Operation,
     ) {
-<<<<<<< HEAD
         operation.container(None, layout.bounds());
         operation.traverse(&mut |operation| {
-            self.content.as_widget().operate(
-=======
-        operation.container(None, layout.bounds(), &mut |operation| {
             self.content.as_widget_mut().operate(
->>>>>>> 6be70726
                 &mut tree.children[0],
                 layout.children().next().unwrap(),
                 renderer,
