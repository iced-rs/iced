pub use iced_winit::{
<<<<<<< HEAD
    Application,
    Platform,
    winit::error::OsError as Error,
    winit::dpi,
    button, scrollable, slider, text, text_input, Align, Background,
    Checkbox, Color, Image, Justify, Length, Radio, Scrollable, Slider, Text,
    TextInput,
    renderer::Style,
=======
    button, scrollable, slider, text, text_input, winit, Align, Background,
    Checkbox, Color, Image, Length, Radio, Scrollable, Slider, Text, TextInput,
>>>>>>> 73f3c900
};

pub use iced_wgpu::Renderer;

pub type Element<'a, Message> = iced_winit::Element<'a, Message, Renderer>;
pub type Container<'a, Message> = iced_winit::Container<'a, Message, Renderer>;
pub type Row<'a, Message> = iced_winit::Row<'a, Message, Renderer>;
pub type Column<'a, Message> = iced_winit::Column<'a, Message, Renderer>;
pub type Button<'a, Message> = iced_winit::Button<'a, Message, Renderer>;<|MERGE_RESOLUTION|>--- conflicted
+++ resolved
@@ -1,17 +1,11 @@
 pub use iced_winit::{
-<<<<<<< HEAD
     Application,
     Platform,
     winit::error::OsError as Error,
     winit::dpi,
     button, scrollable, slider, text, text_input, Align, Background,
-    Checkbox, Color, Image, Justify, Length, Radio, Scrollable, Slider, Text,
-    TextInput,
+    Checkbox, Color, Image, Length, Radio, Scrollable, Slider, Text, TextInput,
     renderer::Style,
-=======
-    button, scrollable, slider, text, text_input, winit, Align, Background,
-    Checkbox, Color, Image, Length, Radio, Scrollable, Slider, Text, TextInput,
->>>>>>> 73f3c900
 };
 
 pub use iced_wgpu::Renderer;
