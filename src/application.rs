--- conflicted
+++ resolved
@@ -213,7 +213,7 @@
     where
         Self: 'static,
     {
-        #[cfg(all(not(target_arch = "wasm32"), not(target_os = "ios")))]
+        #[cfg(not(target_arch = "wasm32"))]
         {
             let renderer_settings = crate::renderer::Settings {
                 default_font: settings.default_font,
@@ -233,25 +233,24 @@
             >(settings.into(), renderer_settings)?)
         }
 
+
+        #[cfg(target_os = "ios")]
+        {
+            <Instance<Self> as iced_ios::Application>::run(settings.flags);
+            Ok(())
+        }
         #[cfg(target_arch = "wasm32")]
-<<<<<<< HEAD
-        <Instance<Self> as iced_web::Application>::run(settings.flags);
-
-        #[cfg(target_os = "ios")]
-        <Instance<Self> as iced_ios::Application>::run(settings.flags);
-=======
         {
             <Instance<Self> as iced_web::Application>::run(settings.flags);
 
             Ok(())
         }
->>>>>>> 8f081bad
     }
 }
 
 struct Instance<A: Application>(A);
 
-#[cfg(all(not(target_arch = "wasm32"), not(target_os = "ios")))]
+#[cfg(not(target_arch = "wasm32"))]
 impl<A> iced_winit::Program for Instance<A>
 where
     A: Application,
@@ -268,7 +267,7 @@
     }
 }
 
-#[cfg(all(not(target_arch = "wasm32"), not(target_os = "ios")))]
+#[cfg(not(target_arch = "wasm32"))]
 impl<A> crate::runtime::Application for Instance<A>
 where
     A: Application,
@@ -335,36 +334,4 @@
     fn view(&mut self) -> Element<'_, Self::Message> {
         self.0.view()
     }
-}
-
-#[cfg(target_os = "ios")]
-impl<A> iced_ios::Application for Instance<A>
-where
-    A: Application,
-{
-    type Executor = A::Executor;
-    type Message = A::Message;
-    type Flags = A::Flags;
-
-    fn new(flags: Self::Flags) -> (Self, Command<A::Message>) {
-        let (app, command) = A::new(flags);
-
-        (Instance(app), command)
-    }
-
-    fn title(&self) -> String {
-        self.0.title()
-    }
-
-    fn update(&mut self, message: Self::Message) -> Command<Self::Message> {
-        self.0.update(message)
-    }
-
-    fn subscription(&self) -> Subscription<Self::Message> {
-        self.0.subscription()
-    }
-
-    fn view(&mut self) -> Element<'_, Self::Message> {
-        self.0.view()
-    }
 }