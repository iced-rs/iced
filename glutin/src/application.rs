--- conflicted
+++ resolved
@@ -261,11 +261,8 @@
     let mut mouse_interaction = mouse::Interaction::default();
     let mut events = Vec::new();
     let mut messages = Vec::new();
-<<<<<<< HEAD
-=======
     let mut redraw_pending = false;
 
->>>>>>> 5ef0648b
     debug.startup_finished();
 
     while let Some(event) = event_receiver.next().await {
