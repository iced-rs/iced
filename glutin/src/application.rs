--- conflicted
+++ resolved
@@ -210,11 +210,8 @@
         init_command,
         &mut runtime,
         &mut clipboard,
-<<<<<<< HEAD
+        &mut should_exit,
         &ime,
-=======
-        &mut should_exit,
->>>>>>> d2d18479
         &mut proxy,
         &mut debug,
         context.window(),
@@ -277,11 +274,8 @@
                         &mut renderer,
                         &mut runtime,
                         &mut clipboard,
-<<<<<<< HEAD
+                        &mut should_exit,
                         &ime,
-=======
-                        &mut should_exit,
->>>>>>> d2d18479
                         &mut proxy,
                         &mut debug,
                         &mut messages,
