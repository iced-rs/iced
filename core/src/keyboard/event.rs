use super::{KeyCode, Modifiers};

/// A keyboard event.
///
/// _**Note:** This type is largely incomplete! If you need to track
/// additional events, feel free to [open an issue] and share your use case!_
///
/// [open an issue]: https://github.com/iced-rs/iced/issues
#[derive(Debug, Clone, PartialEq, Eq)]
pub enum Event {
    /// A keyboard key was pressed.
    KeyPressed {
        /// The key identifier
        key_code: KeyCode,

        /// The state of the modifier keys
        modifiers: Modifiers,
    },

    /// A keyboard key was released.
    KeyReleased {
        /// The key identifier
        key_code: KeyCode,

        /// The state of the modifier keys
        modifiers: Modifiers,
    },

    /// A unicode character was received.
    CharacterReceived(char),

    /// The keyboard modifiers have changed.
    ModifiersChanged(Modifiers),

    /// IME enabled.
    IMEEnabled,

    /// selecting input.
<<<<<<< HEAD
    IMEPreedit(String),
=======
    IMEPreedit(String, Option<(usize, usize)>),
>>>>>>> 79dee29c

    /// enter input.
    IMECommit(String),
}<|MERGE_RESOLUTION|>--- conflicted
+++ resolved
@@ -36,11 +36,7 @@
     IMEEnabled,
 
     /// selecting input.
-<<<<<<< HEAD
-    IMEPreedit(String),
-=======
     IMEPreedit(String, Option<(usize, usize)>),
->>>>>>> 79dee29c
 
     /// enter input.
     IMECommit(String),
