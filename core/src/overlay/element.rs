pub use crate::Overlay;

use crate::event::{self, Event};
use crate::mouse;
use crate::renderer;
use crate::widget;
use crate::{layout, IME};
use crate::{Clipboard, Layout, Point, Rectangle, Shell, Size, Vector};

use std::any::Any;

/// A generic [`Overlay`].
#[allow(missing_debug_implementations)]
pub struct Element<'a, Message, Renderer> {
    position: Point,
    overlay: Box<dyn Overlay<Message, Renderer> + 'a>,
}

impl<'a, Message, Renderer> Element<'a, Message, Renderer>
where
    Renderer: crate::Renderer,
{
    /// Creates a new [`Element`] containing the given [`Overlay`].
    pub fn new(
        position: Point,
        overlay: Box<dyn Overlay<Message, Renderer> + 'a>,
    ) -> Self {
        Self { position, overlay }
    }

    /// Returns the position of the [`Element`].
    pub fn position(&self) -> Point {
        self.position
    }

    /// Translates the [`Element`].
    pub fn translate(mut self, translation: Vector) -> Self {
        self.position = self.position + translation;
        self
    }

    /// Applies a transformation to the produced message of the [`Element`].
    pub fn map<B>(self, f: &'a dyn Fn(Message) -> B) -> Element<'a, B, Renderer>
    where
        Message: 'a,
        Renderer: 'a,
        B: 'a,
    {
        Element {
            position: self.position,
            overlay: Box::new(Map::new(self.overlay, f)),
        }
    }

    /// Computes the layout of the [`Element`] in the given bounds.
    pub fn layout(
        &self,
        renderer: &Renderer,
        bounds: Size,
        translation: Vector,
    ) -> layout::Node {
        self.overlay
            .layout(renderer, bounds, self.position + translation)
    }

    /// Processes a runtime [`Event`].
    pub fn on_event(
        &mut self,
        event: Event,
        layout: Layout<'_>,
        cursor: mouse::Cursor,
        renderer: &Renderer,
        clipboard: &mut dyn Clipboard,
        ime: &dyn IME,
        shell: &mut Shell<'_, Message>,
    ) -> event::Status {
<<<<<<< HEAD
        self.overlay.on_event(
            event,
            layout,
            cursor_position,
            renderer,
            clipboard,
            ime,
            shell,
        )
=======
        self.overlay
            .on_event(event, layout, cursor, renderer, clipboard, shell)
>>>>>>> 8ae4e280
    }

    /// Returns the current [`mouse::Interaction`] of the [`Element`].
    pub fn mouse_interaction(
        &self,
        layout: Layout<'_>,
        cursor: mouse::Cursor,
        viewport: &Rectangle,
        renderer: &Renderer,
    ) -> mouse::Interaction {
        self.overlay
            .mouse_interaction(layout, cursor, viewport, renderer)
    }

    /// Draws the [`Element`] and its children using the given [`Layout`].
    pub fn draw(
        &self,
        renderer: &mut Renderer,
        theme: &Renderer::Theme,
        style: &renderer::Style,
        layout: Layout<'_>,
        cursor: mouse::Cursor,
    ) {
        self.overlay.draw(renderer, theme, style, layout, cursor)
    }

    /// Applies a [`widget::Operation`] to the [`Element`].
    pub fn operate(
        &mut self,
        layout: Layout<'_>,
        renderer: &Renderer,
        operation: &mut dyn widget::Operation<Message>,
    ) {
        self.overlay.operate(layout, renderer, operation);
    }

    /// Returns true if the cursor is over the [`Element`].
    pub fn is_over(
        &self,
        layout: Layout<'_>,
        renderer: &Renderer,
        cursor_position: Point,
    ) -> bool {
        self.overlay.is_over(layout, renderer, cursor_position)
    }

    /// Returns the nested overlay of the [`Element`], if there is any.
    pub fn overlay<'b>(
        &'b mut self,
        layout: Layout<'_>,
        renderer: &Renderer,
    ) -> Option<Element<'b, Message, Renderer>> {
        self.overlay.overlay(layout, renderer)
    }
}

struct Map<'a, A, B, Renderer> {
    content: Box<dyn Overlay<A, Renderer> + 'a>,
    mapper: &'a dyn Fn(A) -> B,
}

impl<'a, A, B, Renderer> Map<'a, A, B, Renderer> {
    pub fn new(
        content: Box<dyn Overlay<A, Renderer> + 'a>,
        mapper: &'a dyn Fn(A) -> B,
    ) -> Map<'a, A, B, Renderer> {
        Map { content, mapper }
    }
}

impl<'a, A, B, Renderer> Overlay<B, Renderer> for Map<'a, A, B, Renderer>
where
    Renderer: crate::Renderer,
{
    fn layout(
        &self,
        renderer: &Renderer,
        bounds: Size,
        position: Point,
    ) -> layout::Node {
        self.content.layout(renderer, bounds, position)
    }

    fn operate(
        &mut self,
        layout: Layout<'_>,
        renderer: &Renderer,
        operation: &mut dyn widget::Operation<B>,
    ) {
        struct MapOperation<'a, B> {
            operation: &'a mut dyn widget::Operation<B>,
        }

        impl<'a, T, B> widget::Operation<T> for MapOperation<'a, B> {
            fn container(
                &mut self,
                id: Option<&widget::Id>,
                operate_on_children: &mut dyn FnMut(
                    &mut dyn widget::Operation<T>,
                ),
            ) {
                self.operation.container(id, &mut |operation| {
                    operate_on_children(&mut MapOperation { operation });
                });
            }

            fn focusable(
                &mut self,
                state: &mut dyn widget::operation::Focusable,
                id: Option<&widget::Id>,
            ) {
                self.operation.focusable(state, id);
            }

            fn scrollable(
                &mut self,
                state: &mut dyn widget::operation::Scrollable,
                id: Option<&widget::Id>,
            ) {
                self.operation.scrollable(state, id);
            }

            fn text_input(
                &mut self,
                state: &mut dyn widget::operation::TextInput,
                id: Option<&widget::Id>,
            ) {
                self.operation.text_input(state, id)
            }

            fn custom(&mut self, state: &mut dyn Any, id: Option<&widget::Id>) {
                self.operation.custom(state, id);
            }
        }

        self.content
            .operate(layout, renderer, &mut MapOperation { operation });
    }

    fn on_event(
        &mut self,
        event: Event,
        layout: Layout<'_>,
        cursor: mouse::Cursor,
        renderer: &Renderer,
        clipboard: &mut dyn Clipboard,
        ime: &dyn IME,
        shell: &mut Shell<'_, B>,
    ) -> event::Status {
        let mut local_messages = Vec::new();
        let mut local_shell = Shell::new(&mut local_messages);

        let event_status = self.content.on_event(
            event,
            layout,
            cursor,
            renderer,
            clipboard,
            ime,
            &mut local_shell,
        );

        shell.merge(local_shell, self.mapper);

        event_status
    }

    fn mouse_interaction(
        &self,
        layout: Layout<'_>,
        cursor: mouse::Cursor,
        viewport: &Rectangle,
        renderer: &Renderer,
    ) -> mouse::Interaction {
        self.content
            .mouse_interaction(layout, cursor, viewport, renderer)
    }

    fn draw(
        &self,
        renderer: &mut Renderer,
        theme: &Renderer::Theme,
        style: &renderer::Style,
        layout: Layout<'_>,
        cursor: mouse::Cursor,
    ) {
        self.content.draw(renderer, theme, style, layout, cursor)
    }

    fn is_over(
        &self,
        layout: Layout<'_>,
        renderer: &Renderer,
        cursor_position: Point,
    ) -> bool {
        self.content.is_over(layout, renderer, cursor_position)
    }

    fn overlay<'b>(
        &'b mut self,
        layout: Layout<'_>,
        renderer: &Renderer,
    ) -> Option<Element<'b, B, Renderer>> {
        self.content
            .overlay(layout, renderer)
            .map(|overlay| overlay.map(self.mapper))
    }
}<|MERGE_RESOLUTION|>--- conflicted
+++ resolved
@@ -74,7 +74,6 @@
         ime: &dyn IME,
         shell: &mut Shell<'_, Message>,
     ) -> event::Status {
-<<<<<<< HEAD
         self.overlay.on_event(
             event,
             layout,
@@ -84,10 +83,6 @@
             ime,
             shell,
         )
-=======
-        self.overlay
-            .on_event(event, layout, cursor, renderer, clipboard, shell)
->>>>>>> 8ae4e280
     }
 
     /// Returns the current [`mouse::Interaction`] of the [`Element`].
