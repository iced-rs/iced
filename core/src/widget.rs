--- conflicted
+++ resolved
@@ -14,12 +14,8 @@
 use crate::layout::{self, Layout};
 use crate::overlay;
 use crate::renderer;
-<<<<<<< HEAD
 use crate::{mouse, IME};
-use crate::{Clipboard, Length, Point, Rectangle, Shell};
-=======
 use crate::{Clipboard, Length, Rectangle, Shell};
->>>>>>> 8ae4e280
 
 /// A component that displays information and allows interaction.
 ///
