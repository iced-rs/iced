use crate::Primitive;
use crate::core::renderer::Quad;
use crate::core::{
    Background, Color, Gradient, Rectangle, Size, Transformation, Vector,
};
use crate::graphics::{Image, Text};
use crate::text;

#[derive(Debug)]
pub struct Engine {
    text_pipeline: text::Pipeline,

    #[cfg(feature = "image")]
    pub(crate) raster_pipeline: crate::raster::Pipeline,
    #[cfg(feature = "svg")]
    pub(crate) vector_pipeline: crate::vector::Pipeline,
}

impl Engine {
    pub fn new() -> Self {
        Self {
            text_pipeline: text::Pipeline::new(),
            #[cfg(feature = "image")]
            raster_pipeline: crate::raster::Pipeline::new(),
            #[cfg(feature = "svg")]
            vector_pipeline: crate::vector::Pipeline::new(),
        }
    }

    pub fn draw_quad(
        &mut self,
        quad: &Quad,
        background: &Background,
        transformation: Transformation,
        pixels: &mut tiny_skia::PixmapMut<'_>,
        clip_mask: &mut tiny_skia::Mask,
        clip_bounds: Rectangle,
    ) {
<<<<<<< HEAD
        debug_assert!(
            quad.bounds.width.is_normal(),
            "Quad with non-normal width!"
        );
        debug_assert!(
            quad.bounds.height.is_normal(),
            "Quad with non-normal height!"
        );
        let physical_bounds_with_shadow =
            quad.bounds_with_shadow() * transformation;

        if !clip_bounds.intersects(&physical_bounds_with_shadow) {
=======
        let physical_bounds = quad.bounds * transformation;

        if !clip_bounds.intersects(&physical_bounds) {
>>>>>>> d94c080d
            return;
        }

        let clip_mask = (!physical_bounds_with_shadow.is_within(&clip_bounds))
            .then_some(clip_mask as &_);

        let physical_bounds = quad.bounds * transformation;

        let transform = into_transform(transformation);

        // Make sure the border radius is not larger than the bounds
        let border_width = quad
            .border
            .width
            .min(quad.bounds.width / 2.0)
            .min(quad.bounds.height / 2.0);

        let mut fill_border_radius = <[f32; 4]>::from(quad.border.radius);

        for radius in &mut fill_border_radius {
            *radius = (*radius)
                .min(quad.bounds.width / 2.0)
                .min(quad.bounds.height / 2.0);
        }

        let path = rounded_rectangle(quad.bounds, fill_border_radius);

        let shadow = quad.shadow;

        if shadow.color.a > 0.0 {
            let shadow_bounds = quad.bounds_with_shadow() * transformation;

            let radii = fill_border_radius
                .into_iter()
                .map(|radius| radius * transformation.scale_factor())
                .collect::<Vec<_>>();
            let (x, y, width, height) = (
                shadow_bounds.x as u32,
                shadow_bounds.y as u32,
                shadow_bounds.width as u32,
                shadow_bounds.height as u32,
            );
            let half_width = physical_bounds.width / 2.0;
            let half_height = physical_bounds.height / 2.0;

            let colors = (y..y + height)
                .flat_map(|y| (x..x + width).map(move |x| (x as f32, y as f32)))
                .filter_map(|(x, y)| {
                    tiny_skia::Size::from_wh(half_width, half_height).map(
                        |size| {
                            let shadow_distance = rounded_box_sdf(
                                Vector::new(
                                    x - physical_bounds.position().x
                                        - (shadow.offset.x
                                            * transformation.scale_factor())
                                        - half_width,
                                    y - physical_bounds.position().y
                                        - (shadow.offset.y
                                            * transformation.scale_factor())
                                        - half_height,
                                ),
                                size,
                                &radii,
                            )
                            .max(0.0);
                            let shadow_alpha = 1.0
                                - smoothstep(
                                    -shadow.blur_radius
                                        * transformation.scale_factor(),
                                    shadow.blur_radius
                                        * transformation.scale_factor(),
                                    shadow_distance,
                                );

                            let mut color = into_color(shadow.color);
                            color.apply_opacity(shadow_alpha);

                            color.to_color_u8().premultiply()
                        },
                    )
                })
                .collect();

            if let Some(pixmap) = tiny_skia::IntSize::from_wh(width, height)
                .and_then(|size| {
                    tiny_skia::Pixmap::from_vec(
                        bytemuck::cast_vec(colors),
                        size,
                    )
                })
            {
                pixels.draw_pixmap(
                    x as i32,
                    y as i32,
                    pixmap.as_ref(),
                    &tiny_skia::PixmapPaint::default(),
                    tiny_skia::Transform::default(),
                    clip_mask,
                );
            }
        }

        pixels.fill_path(
            &path,
            &tiny_skia::Paint {
                shader: match background {
                    Background::Color(color) => {
                        tiny_skia::Shader::SolidColor(into_color(*color))
                    }
                    Background::Gradient(Gradient::Linear(linear)) => {
                        let (start, end) =
                            linear.angle.to_distance(&quad.bounds);

                        let stops: Vec<tiny_skia::GradientStop> = linear
                            .stops
                            .into_iter()
                            .flatten()
                            .map(|stop| {
                                tiny_skia::GradientStop::new(
                                    stop.offset,
                                    tiny_skia::Color::from_rgba(
                                        stop.color.b,
                                        stop.color.g,
                                        stop.color.r,
                                        stop.color.a,
                                    )
                                    .expect("Create color"),
                                )
                            })
                            .collect();

                        tiny_skia::LinearGradient::new(
                            tiny_skia::Point {
                                x: start.x,
                                y: start.y,
                            },
                            tiny_skia::Point { x: end.x, y: end.y },
                            if stops.is_empty() {
                                vec![tiny_skia::GradientStop::new(
                                    0.0,
                                    tiny_skia::Color::BLACK,
                                )]
                            } else {
                                stops
                            },
                            tiny_skia::SpreadMode::Pad,
                            tiny_skia::Transform::identity(),
                        )
                        .expect("Create linear gradient")
                    }
                },
                anti_alias: true,
                ..tiny_skia::Paint::default()
            },
            tiny_skia::FillRule::EvenOdd,
            transform,
            clip_mask,
        );

        if border_width > 0.0 {
            // Border path is offset by half the border width
            let border_bounds = Rectangle {
                x: quad.bounds.x + border_width / 2.0,
                y: quad.bounds.y + border_width / 2.0,
                width: quad.bounds.width - border_width,
                height: quad.bounds.height - border_width,
            };

            // Make sure the border radius is correct
            let mut border_radius = <[f32; 4]>::from(quad.border.radius);
            let mut is_simple_border = true;

            for radius in &mut border_radius {
                *radius = if *radius == 0.0 {
                    // Path should handle this fine
                    0.0
                } else if *radius > border_width / 2.0 {
                    *radius - border_width / 2.0
                } else {
                    is_simple_border = false;
                    0.0
                }
                .min(border_bounds.width / 2.0)
                .min(border_bounds.height / 2.0);
            }

            // Stroking a path works well in this case
            if is_simple_border {
                let border_path =
                    rounded_rectangle(border_bounds, border_radius);

                pixels.stroke_path(
                    &border_path,
                    &tiny_skia::Paint {
                        shader: tiny_skia::Shader::SolidColor(into_color(
                            quad.border.color,
                        )),
                        anti_alias: true,
                        ..tiny_skia::Paint::default()
                    },
                    &tiny_skia::Stroke {
                        width: border_width,
                        ..tiny_skia::Stroke::default()
                    },
                    transform,
                    clip_mask,
                );
            } else {
                // Draw corners that have too small border radii as having no border radius,
                // but mask them with the rounded rectangle with the correct border radius.
                let mut temp_pixmap = tiny_skia::Pixmap::new(
                    quad.bounds.width as u32,
                    quad.bounds.height as u32,
                )
                .unwrap();

                let mut quad_mask = tiny_skia::Mask::new(
                    quad.bounds.width as u32,
                    quad.bounds.height as u32,
                )
                .unwrap();

                let zero_bounds = Rectangle {
                    x: 0.0,
                    y: 0.0,
                    width: quad.bounds.width,
                    height: quad.bounds.height,
                };
                let path = rounded_rectangle(zero_bounds, fill_border_radius);

                quad_mask.fill_path(
                    &path,
                    tiny_skia::FillRule::EvenOdd,
                    true,
                    transform,
                );
                let path_bounds = Rectangle {
                    x: border_width / 2.0,
                    y: border_width / 2.0,
                    width: quad.bounds.width - border_width,
                    height: quad.bounds.height - border_width,
                };

                let border_radius_path =
                    rounded_rectangle(path_bounds, border_radius);

                temp_pixmap.stroke_path(
                    &border_radius_path,
                    &tiny_skia::Paint {
                        shader: tiny_skia::Shader::SolidColor(into_color(
                            quad.border.color,
                        )),
                        anti_alias: true,
                        ..tiny_skia::Paint::default()
                    },
                    &tiny_skia::Stroke {
                        width: border_width,
                        ..tiny_skia::Stroke::default()
                    },
                    transform,
                    Some(&quad_mask),
                );

                pixels.draw_pixmap(
                    quad.bounds.x as i32,
                    quad.bounds.y as i32,
                    temp_pixmap.as_ref(),
                    &tiny_skia::PixmapPaint::default(),
                    transform,
                    clip_mask,
                );
            }
        }
    }

    pub fn draw_text(
        &mut self,
        text: &Text,
        transformation: Transformation,
        pixels: &mut tiny_skia::PixmapMut<'_>,
        clip_mask: &mut tiny_skia::Mask,
        clip_bounds: Rectangle,
    ) {
        match text {
            Text::Paragraph {
                paragraph,
                position,
                color,
                clip_bounds: local_clip_bounds,
                transformation: local_transformation,
            } => {
                let transformation = transformation * *local_transformation;
                let Some(clip_bounds) = clip_bounds
                    .intersection(&(*local_clip_bounds * transformation))
                else {
                    return;
                };

                let physical_bounds =
                    Rectangle::new(*position, paragraph.min_bounds)
                        * transformation;

                if !clip_bounds.intersects(&physical_bounds) {
                    return;
                }

                let clip_mask = match physical_bounds.is_within(&clip_bounds) {
                    true => None,
                    false => {
                        adjust_clip_mask(clip_mask, clip_bounds);
                        Some(clip_mask as &_)
                    }
                };

                self.text_pipeline.draw_paragraph(
                    paragraph,
                    *position,
                    *color,
                    pixels,
                    clip_mask,
                    transformation,
                );
            }
            Text::Editor {
                editor,
                position,
                color,
                clip_bounds: local_clip_bounds,
                transformation: local_transformation,
            } => {
                let transformation = transformation * *local_transformation;
                let Some(clip_bounds) = clip_bounds
                    .intersection(&(*local_clip_bounds * transformation))
                else {
                    return;
                };

                let physical_bounds =
                    Rectangle::new(*position, editor.bounds) * transformation;

                if !clip_bounds.intersects(&physical_bounds) {
                    return;
                }

                let clip_mask = match physical_bounds.is_within(&clip_bounds) {
                    true => None,
                    false => {
                        adjust_clip_mask(clip_mask, clip_bounds);
                        Some(clip_mask as &_)
                    }
                };

                self.text_pipeline.draw_editor(
                    editor,
                    *position,
                    *color,
                    pixels,
                    clip_mask,
                    transformation,
                );
            }
            Text::Cached {
                content,
                bounds,
                color,
                size,
                line_height,
                font,
                align_x,
                align_y,
                shaping,
                clip_bounds: local_clip_bounds,
            } => {
                let physical_bounds = *local_clip_bounds * transformation;

                if !clip_bounds.intersects(&physical_bounds) {
                    return;
                }

                let clip_mask = match physical_bounds.is_within(&clip_bounds) {
                    true => None,
                    false => {
                        adjust_clip_mask(clip_mask, clip_bounds);
                        Some(clip_mask as &_)
                    }
                };

                self.text_pipeline.draw_cached(
                    content,
                    *bounds,
                    *color,
                    *size,
                    *line_height,
                    *font,
                    *align_x,
                    *align_y,
                    *shaping,
                    pixels,
                    clip_mask,
                    transformation,
                );
            }
            Text::Raw {
                raw,
                transformation: local_transformation,
            } => {
                let Some(buffer) = raw.buffer.upgrade() else {
                    return;
                };

                let transformation = transformation * *local_transformation;
                let (width, height) = buffer.size();

                let physical_bounds = Rectangle::new(
                    raw.position,
                    Size::new(
                        width.unwrap_or(clip_bounds.width),
                        height.unwrap_or(clip_bounds.height),
                    ),
                ) * transformation;

                if !clip_bounds.intersects(&physical_bounds) {
                    return;
                }

                let clip_mask = (!physical_bounds.is_within(&clip_bounds))
                    .then_some(clip_mask as &_);

                self.text_pipeline.draw_raw(
                    &buffer,
                    raw.position,
                    raw.color,
                    pixels,
                    clip_mask,
                    transformation,
                );
            }
        }
    }

    pub fn draw_primitive(
        &mut self,
        primitive: &Primitive,
        transformation: Transformation,
        pixels: &mut tiny_skia::PixmapMut<'_>,
        clip_mask: &mut tiny_skia::Mask,
        clip_bounds: Rectangle,
    ) {
        match primitive {
            Primitive::Fill { path, paint, rule } => {
                let physical_bounds = {
                    let bounds = path.bounds();

                    Rectangle {
                        x: bounds.x(),
                        y: bounds.y(),
                        width: bounds.width(),
                        height: bounds.height(),
                    } * transformation
                };

                if !clip_bounds.intersects(&physical_bounds) {
                    return;
                }

                let clip_mask = (!physical_bounds.is_within(&clip_bounds))
                    .then_some(clip_mask as &_);

                pixels.fill_path(
                    path,
                    paint,
                    *rule,
                    into_transform(transformation),
                    clip_mask,
                );
            }
            Primitive::Stroke {
                path,
                paint,
                stroke,
            } => {
                let physical_bounds = {
                    let bounds = path.bounds();

                    Rectangle {
                        x: bounds.x() - stroke.width / 2.0,
                        y: bounds.y() - stroke.width / 2.0,
                        width: bounds.width() + stroke.width,
                        height: bounds.height() + stroke.width,
                    } * transformation
                };

                if !clip_bounds.intersects(&physical_bounds) {
                    return;
                }

                let clip_mask = (!physical_bounds.is_within(&clip_bounds))
                    .then_some(clip_mask as &_);

                pixels.stroke_path(
                    path,
                    paint,
                    stroke,
                    into_transform(transformation),
                    clip_mask,
                );
            }
        }
    }

    pub fn draw_image(
        &mut self,
        image: &Image,
        _transformation: Transformation,
        _pixels: &mut tiny_skia::PixmapMut<'_>,
        _clip_mask: &mut tiny_skia::Mask,
        _clip_bounds: Rectangle,
    ) {
        match image {
            #[cfg(feature = "image")]
            Image::Raster { image, bounds, .. } => {
                let physical_bounds = *bounds * _transformation;

                if !_clip_bounds.intersects(&physical_bounds) {
                    return;
                }

                let clip_mask = (!physical_bounds.is_within(&_clip_bounds))
                    .then_some(_clip_mask as &_);

                let center = physical_bounds.center();
                let radians = f32::from(image.rotation);

                let transform = into_transform(_transformation).post_rotate_at(
                    radians.to_degrees(),
                    center.x,
                    center.y,
                );

                self.raster_pipeline.draw(
                    &image.handle,
                    image.filter_method,
                    *bounds,
                    image.opacity,
                    _pixels,
                    transform,
                    clip_mask,
                );
            }
            #[cfg(feature = "svg")]
            Image::Vector { svg, bounds, .. } => {
                let physical_bounds = *bounds * _transformation;

                if !_clip_bounds.intersects(&physical_bounds) {
                    return;
                }

                let clip_mask = (!physical_bounds.is_within(&_clip_bounds))
                    .then_some(_clip_mask as &_);

                let center = physical_bounds.center();
                let radians = f32::from(svg.rotation);

                let transform = into_transform(_transformation).post_rotate_at(
                    radians.to_degrees(),
                    center.x,
                    center.y,
                );

                self.vector_pipeline.draw(
                    &svg.handle,
                    svg.color,
                    *bounds,
                    svg.opacity,
                    _pixels,
                    transform,
                    clip_mask,
                );
            }
            #[cfg(not(feature = "image"))]
            Image::Raster { .. } => {
                log::warn!(
                    "Unsupported primitive in `iced_tiny_skia`: {image:?}",
                );
            }
            #[cfg(not(feature = "svg"))]
            Image::Vector { .. } => {
                log::warn!(
                    "Unsupported primitive in `iced_tiny_skia`: {image:?}",
                );
            }
        }
    }

    pub fn trim(&mut self) {
        self.text_pipeline.trim_cache();

        #[cfg(feature = "image")]
        self.raster_pipeline.trim_cache();

        #[cfg(feature = "svg")]
        self.vector_pipeline.trim_cache();
    }
}

pub fn into_color(color: Color) -> tiny_skia::Color {
    tiny_skia::Color::from_rgba(color.b, color.g, color.r, color.a)
        .expect("Convert color from iced to tiny_skia")
}

fn into_transform(transformation: Transformation) -> tiny_skia::Transform {
    let translation = transformation.translation();

    tiny_skia::Transform {
        sx: transformation.scale_factor(),
        kx: 0.0,
        ky: 0.0,
        sy: transformation.scale_factor(),
        tx: translation.x,
        ty: translation.y,
    }
}

fn rounded_rectangle(
    bounds: Rectangle,
    border_radius: [f32; 4],
) -> tiny_skia::Path {
    let [top_left, top_right, bottom_right, bottom_left] = border_radius;

    if top_left == 0.0
        && top_right == 0.0
        && bottom_right == 0.0
        && bottom_left == 0.0
    {
        return tiny_skia::PathBuilder::from_rect(
            tiny_skia::Rect::from_xywh(
                bounds.x,
                bounds.y,
                bounds.width,
                bounds.height,
            )
            .expect("Build quad rectangle"),
        );
    }

    if top_left == top_right
        && top_left == bottom_right
        && top_left == bottom_left
        && top_left == bounds.width / 2.0
        && top_left == bounds.height / 2.0
    {
        return tiny_skia::PathBuilder::from_circle(
            bounds.x + bounds.width / 2.0,
            bounds.y + bounds.height / 2.0,
            top_left,
        )
        .expect("Build circle path");
    }

    let mut builder = tiny_skia::PathBuilder::new();

    builder.move_to(bounds.x + top_left, bounds.y);
    builder.line_to(bounds.x + bounds.width - top_right, bounds.y);

    if top_right > 0.0 {
        arc_to(
            &mut builder,
            bounds.x + bounds.width - top_right,
            bounds.y,
            bounds.x + bounds.width,
            bounds.y + top_right,
            top_right,
        );
    }

    maybe_line_to(
        &mut builder,
        bounds.x + bounds.width,
        bounds.y + bounds.height - bottom_right,
    );

    if bottom_right > 0.0 {
        arc_to(
            &mut builder,
            bounds.x + bounds.width,
            bounds.y + bounds.height - bottom_right,
            bounds.x + bounds.width - bottom_right,
            bounds.y + bounds.height,
            bottom_right,
        );
    }

    maybe_line_to(
        &mut builder,
        bounds.x + bottom_left,
        bounds.y + bounds.height,
    );

    if bottom_left > 0.0 {
        arc_to(
            &mut builder,
            bounds.x + bottom_left,
            bounds.y + bounds.height,
            bounds.x,
            bounds.y + bounds.height - bottom_left,
            bottom_left,
        );
    }

    maybe_line_to(&mut builder, bounds.x, bounds.y + top_left);

    if top_left > 0.0 {
        arc_to(
            &mut builder,
            bounds.x,
            bounds.y + top_left,
            bounds.x + top_left,
            bounds.y,
            top_left,
        );
    }

    builder.finish().expect("Build rounded rectangle path")
}

fn maybe_line_to(path: &mut tiny_skia::PathBuilder, x: f32, y: f32) {
    if path.last_point() != Some(tiny_skia::Point { x, y }) {
        path.line_to(x, y);
    }
}

fn arc_to(
    path: &mut tiny_skia::PathBuilder,
    x_from: f32,
    y_from: f32,
    x_to: f32,
    y_to: f32,
    radius: f32,
) {
    let svg_arc = kurbo::SvgArc {
        from: kurbo::Point::new(f64::from(x_from), f64::from(y_from)),
        to: kurbo::Point::new(f64::from(x_to), f64::from(y_to)),
        radii: kurbo::Vec2::new(f64::from(radius), f64::from(radius)),
        x_rotation: 0.0,
        large_arc: false,
        sweep: true,
    };

    match kurbo::Arc::from_svg_arc(&svg_arc) {
        Some(arc) => {
            arc.to_cubic_beziers(0.1, |p1, p2, p| {
                path.cubic_to(
                    p1.x as f32,
                    p1.y as f32,
                    p2.x as f32,
                    p2.y as f32,
                    p.x as f32,
                    p.y as f32,
                );
            });
        }
        None => {
            path.line_to(x_to, y_to);
        }
    }
}

fn smoothstep(a: f32, b: f32, x: f32) -> f32 {
    let x = ((x - a) / (b - a)).clamp(0.0, 1.0);

    x * x * (3.0 - 2.0 * x)
}

fn rounded_box_sdf(
    to_center: Vector,
    size: tiny_skia::Size,
    radii: &[f32],
) -> f32 {
    let radius = match (to_center.x > 0.0, to_center.y > 0.0) {
        (true, true) => radii[2],
        (true, false) => radii[1],
        (false, true) => radii[3],
        (false, false) => radii[0],
    };

    let x = (to_center.x.abs() - size.width() + radius).max(0.0);
    let y = (to_center.y.abs() - size.height() + radius).max(0.0);

    (x.powf(2.0) + y.powf(2.0)).sqrt() - radius
}

pub fn adjust_clip_mask(clip_mask: &mut tiny_skia::Mask, bounds: Rectangle) {
    clip_mask.clear();

    let path = {
        let mut builder = tiny_skia::PathBuilder::new();
        builder.push_rect(
            tiny_skia::Rect::from_xywh(
                bounds.x,
                bounds.y,
                bounds.width,
                bounds.height,
            )
            .unwrap(),
        );

        builder.finish().unwrap()
    };

    clip_mask.fill_path(
        &path,
        tiny_skia::FillRule::EvenOdd,
        false,
        tiny_skia::Transform::default(),
    );
}<|MERGE_RESOLUTION|>--- conflicted
+++ resolved
@@ -36,24 +36,10 @@
         clip_mask: &mut tiny_skia::Mask,
         clip_bounds: Rectangle,
     ) {
-<<<<<<< HEAD
-        debug_assert!(
-            quad.bounds.width.is_normal(),
-            "Quad with non-normal width!"
-        );
-        debug_assert!(
-            quad.bounds.height.is_normal(),
-            "Quad with non-normal height!"
-        );
         let physical_bounds_with_shadow =
             quad.bounds_with_shadow() * transformation;
 
         if !clip_bounds.intersects(&physical_bounds_with_shadow) {
-=======
-        let physical_bounds = quad.bounds * transformation;
-
-        if !clip_bounds.intersects(&physical_bounds) {
->>>>>>> d94c080d
             return;
         }
 
