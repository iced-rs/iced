#![allow(missing_docs)]
use iced_debug as debug;
use iced_program as program;
use iced_program::runtime;
use iced_program::runtime::futures;
use iced_widget as widget;
use iced_widget::core;

mod comet;
mod time_machine;

use crate::core::border;
use crate::core::keyboard;
use crate::core::theme::{self, Theme};
use crate::core::time::seconds;
use crate::core::window;
use crate::core::{
    Alignment::Center, Color, Element, Font, Length::Fill, Settings,
};
use crate::futures::Subscription;
use crate::program::Program;
use crate::program::message;
use crate::runtime::task::{self, Task};
use crate::time_machine::TimeMachine;
use crate::widget::{
    bottom_right, button, center, column, container, horizontal_space, opaque,
    row, scrollable, stack, text, themer,
};

use std::fmt;
use std::thread;

pub fn attach<P: Program + 'static>(program: P) -> Attach<P> {
    Attach { program }
}

/// A [`Program`] with some devtools attached to it.
#[derive(Debug)]
pub struct Attach<P> {
    /// The original [`Program`] managed by these devtools.
    pub program: P,
}

impl<P> Program for Attach<P>
where
    P: Program + 'static,
    P::Message: std::fmt::Debug + message::MaybeClone,
{
    type State = DevTools<P>;
    type Message = Event<P>;
    type Theme = P::Theme;
    type Renderer = P::Renderer;
    type Executor = P::Executor;

    fn name() -> &'static str {
        P::name()
    }

    fn settings(&self) -> Settings {
        self.program.settings()
    }

    fn window(&self) -> Option<window::Settings> {
        self.program.window()
    }

    fn boot(&self) -> (Self::State, Task<Self::Message>) {
        let (state, boot) = self.program.boot();
        let (devtools, task) = DevTools::new(state);

        (
            devtools,
            Task::batch([boot.map(Event::Program), task.map(Event::Message)]),
        )
    }

    fn update(
        &self,
        state: &mut Self::State,
        message: Self::Message,
    ) -> Task<Self::Message> {
        state.update(&self.program, message)
    }

    fn view<'a>(
        &self,
        state: &'a Self::State,
        window: window::Id,
    ) -> Element<'a, Self::Message, Self::Theme, Self::Renderer> {
        state.view(&self.program, window)
    }

    fn title(&self, state: &Self::State, window: window::Id) -> String {
        state.title(&self.program, window)
    }

    fn subscription(&self, state: &Self::State) -> Subscription<Self::Message> {
        state.subscription(&self.program)
    }

    fn theme(
        &self,
        state: &Self::State,
        window: window::Id,
    ) -> Option<Self::Theme> {
        state.theme(&self.program, window)
    }

    fn style(&self, state: &Self::State, theme: &Self::Theme) -> theme::Style {
        state.style(&self.program, theme)
    }

    fn scale_factor(&self, state: &Self::State, window: window::Id) -> f32 {
        state.scale_factor(&self.program, window)
    }
}

/// The state of the devtools.
#[allow(missing_debug_implementations)]
pub struct DevTools<P>
where
    P: Program,
{
    state: P::State,
    show_notification: bool,
    time_machine: TimeMachine<P>,
    mode: Mode,
}

#[derive(Debug, Clone)]
pub enum Message {
    HideNotification,
    ToggleComet,
    CometLaunched(comet::launch::Result),
    InstallComet,
    Installing(comet::install::Result),
    CancelSetup,
}

enum Mode {
    Hidden,
    Setup(Setup),
}

enum Setup {
    Idle { goal: Goal },
    Running { logs: Vec<String> },
}

enum Goal {
    Installation,
    Update { revision: Option<String> },
}

impl<P> DevTools<P>
where
    P: Program + 'static,
    P::Message: std::fmt::Debug + message::MaybeClone,
{
    pub fn new(state: P::State) -> (Self, Task<Message>) {
        (
            Self {
                state,
                mode: Mode::Hidden,
                show_notification: true,
                time_machine: TimeMachine::new(),
            },
            task::blocking(|mut sender| {
                thread::sleep(seconds(2));
                let _ = sender.try_send(());
            })
            .map(|_| Message::HideNotification),
        )
    }

    pub fn title(&self, program: &P, window: window::Id) -> String {
        program.title(&self.state, window)
    }

    pub fn update(&mut self, program: &P, event: Event<P>) -> Task<Event<P>> {
        match event {
            Event::Message(message) => match message {
                Message::HideNotification => {
                    self.show_notification = false;

                    Task::none()
                }
                Message::ToggleComet => {
                    if let Mode::Setup(setup) = &self.mode {
                        if matches!(setup, Setup::Idle { .. }) {
                            self.mode = Mode::Hidden;
                        }

                        Task::none()
                    } else if debug::quit() {
                        Task::none()
                    } else {
                        comet::launch()
                            .map(Message::CometLaunched)
                            .map(Event::Message)
                    }
                }
                Message::CometLaunched(Ok(())) => Task::none(),
                Message::CometLaunched(Err(error)) => {
                    match error {
                        comet::launch::Error::NotFound => {
                            self.mode = Mode::Setup(Setup::Idle {
                                goal: Goal::Installation,
                            });
                        }
                        comet::launch::Error::Outdated { revision } => {
                            self.mode = Mode::Setup(Setup::Idle {
                                goal: Goal::Update { revision },
                            });
                        }
                        comet::launch::Error::IoFailed(error) => {
                            log::error!("comet failed to run: {error}");
                        }
                    }

                    Task::none()
                }
                Message::InstallComet => {
                    self.mode =
                        Mode::Setup(Setup::Running { logs: Vec::new() });

                    comet::install()
                        .map(Message::Installing)
                        .map(Event::Message)
                }
                Message::Installing(Ok(installation)) => {
                    let Mode::Setup(Setup::Running { logs }) = &mut self.mode
                    else {
                        return Task::none();
                    };

                    match installation {
                        comet::install::Event::Logged(log) => {
                            logs.push(log);
                            Task::none()
                        }
                        comet::install::Event::Finished => {
                            self.mode = Mode::Hidden;
                            comet::launch().discard()
                        }
                    }
                }
                Message::Installing(Err(error)) => {
                    let Mode::Setup(Setup::Running { logs }) = &mut self.mode
                    else {
                        return Task::none();
                    };

                    match error {
                        comet::install::Error::ProcessFailed(status) => {
                            logs.push(format!("process failed with {status}"));
                        }
                        comet::install::Error::IoFailed(error) => {
                            logs.push(error.to_string());
                        }
                    }

                    Task::none()
                }
                Message::CancelSetup => {
                    self.mode = Mode::Hidden;

                    Task::none()
                }
            },
            Event::Program(message) => {
                self.time_machine.push(&message);

                if self.time_machine.is_rewinding() {
                    debug::enable();
                }

                let span = debug::update(&message);
                let task = program.update(&mut self.state, message);
                debug::tasks_spawned(task.units());
                span.finish();

                if self.time_machine.is_rewinding() {
                    debug::disable();
                }

                task.map(Event::Program)
            }
            Event::Command(command) => {
                match command {
                    debug::Command::RewindTo { message } => {
                        self.time_machine.rewind(program, message);
                    }
                    debug::Command::GoLive => {
                        self.time_machine.go_to_present();
                    }
                }

                Task::none()
            }
            Event::Discard => Task::none(),
        }
    }

    pub fn view(
        &self,
        program: &P,
        window: window::Id,
    ) -> Element<'_, Event<P>, P::Theme, P::Renderer> {
        let state = self.state();

        let view = {
            let theme = program.theme(state, window);

            let view: Element<'_, _, Theme, _> =
                themer(theme, program.view(state, window)).into();

            if self.time_machine.is_rewinding() {
                view.map(|_| Event::Discard)
            } else {
                view.map(Event::Program)
            }
        };

<<<<<<< HEAD
        let theme = program
            .theme(state, window)
            .palette()
            .map(|palette| Theme::custom("iced devtools", palette))
            .unwrap_or_default();

        let setup = if let Mode::Setup(setup) = &self.mode {
            let stage: Element<'_, _, Theme, P::Renderer> = match setup {
                Setup::Idle { goal } => self::setup(goal),
                Setup::Running { logs } => installation(logs),
            };

            let setup = center(
                container(stage)
                    .padding(20)
                    .max_width(500)
                    .style(container::bordered_box),
            )
            .padding(10)
            .style(|_theme| {
                container::Style::default()
                    .background(Color::BLACK.scale_alpha(0.8))
            });
=======
        fn derive_theme<T: theme::Base>(theme: &T) -> Theme {
            theme
                .palette()
                .map(|palette| Theme::custom("iced devtools", palette))
                .unwrap_or(Theme::Dark)
        }
>>>>>>> 25b965d2

            Some(setup)
        } else {
            None
        }
<<<<<<< HEAD
        .map(|mode| Element::from(mode).map(Event::Message));
=======
        .map(|mode| {
            themer(derive_theme, Element::from(mode).map(Event::Message))
        });
>>>>>>> 25b965d2

        let notification = self
            .show_notification
            .then(|| text("Press F12 to open debug metrics"))
            .or_else(|| {
                debug::is_stale().then(|| {
                    text(
                        "Types have changed. Restart to re-enable hotpatching.",
                    )
                })
            });

<<<<<<< HEAD
        themer(
            theme,
            stack![view]
                .height(Fill)
                .push_maybe(setup.map(opaque))
                .push_maybe(notification.map(|notification| {
=======
        stack![view]
            .height(Fill)
            .push_maybe(mode.map(opaque))
            .push_maybe(notification.map(|notification| {
                themer(
                    derive_theme,
>>>>>>> 25b965d2
                    bottom_right(opaque(
                        container(notification)
                            .padding(10)
                            .style(container::dark),
                    ))
                })),
        )
        .into()
    }

    pub fn subscription(&self, program: &P) -> Subscription<Event<P>> {
        let subscription =
            program.subscription(&self.state).map(Event::Program);
        debug::subscriptions_tracked(subscription.units());

        let hotkeys =
            futures::keyboard::on_key_press(|key, _modifiers| match key {
                keyboard::Key::Named(keyboard::key::Named::F12) => {
                    Some(Message::ToggleComet)
                }
                _ => None,
            })
            .map(Event::Message);

        let commands = debug::commands().map(Event::Command);

        Subscription::batch([subscription, hotkeys, commands])
    }

<<<<<<< HEAD
    pub fn theme(&self, program: &P, window: window::Id) -> P::Theme {
=======
    fn theme(&self, program: &P, window: window::Id) -> Option<P::Theme> {
>>>>>>> 25b965d2
        program.theme(self.state(), window)
    }

    pub fn style(&self, program: &P, theme: &P::Theme) -> theme::Style {
        program.style(self.state(), theme)
    }

<<<<<<< HEAD
    pub fn scale_factor(&self, program: &P, window: window::Id) -> f64 {
=======
    fn scale_factor(&self, program: &P, window: window::Id) -> f32 {
>>>>>>> 25b965d2
        program.scale_factor(self.state(), window)
    }

    pub fn state(&self) -> &P::State {
        self.time_machine.state().unwrap_or(&self.state)
    }
}

pub enum Event<P>
where
    P: Program,
{
    Message(Message),
    Program(P::Message),
    Command(debug::Command),
    Discard,
}

impl<P> fmt::Debug for Event<P>
where
    P: Program,
    P::Message: std::fmt::Debug,
{
    fn fmt(&self, f: &mut fmt::Formatter<'_>) -> fmt::Result {
        match self {
            Self::Message(message) => message.fmt(f),
            Self::Program(message) => message.fmt(f),
            Self::Command(command) => command.fmt(f),
            Self::Discard => f.write_str("Discard"),
        }
    }
}

fn setup<Renderer>(goal: &Goal) -> Element<'_, Message, Theme, Renderer>
where
    Renderer: program::Renderer + 'static,
{
    let controls = row![
        button(text("Cancel").center().width(Fill))
            .width(100)
            .on_press(Message::CancelSetup)
            .style(button::danger),
        horizontal_space(),
        button(
            text(match goal {
                Goal::Installation => "Install",
                Goal::Update { .. } => "Update",
            })
            .center()
            .width(Fill)
        )
        .width(100)
        .on_press(Message::InstallComet)
        .style(button::success),
    ];

    let command = container(
        text!(
            "cargo install --locked \\
    --git https://github.com/iced-rs/comet.git \\
    --rev {}",
            comet::COMPATIBLE_REVISION
        )
        .size(14)
        .font(Font::MONOSPACE),
    )
    .width(Fill)
    .padding(5)
    .style(container::dark);

    Element::from(match goal {
        Goal::Installation => column![
            text("comet is not installed!").size(20),
            "In order to display performance \
                metrics, the  comet debugger must \
                be installed in your system.",
            "The comet debugger is an official \
                companion tool that helps you debug \
                your iced applications.",
            column![
                "Do you wish to install it with the \
                    following command?",
                command
            ]
            .spacing(10),
            controls,
        ]
        .spacing(20),
        Goal::Update { revision } => {
            let comparison = column![
                row![
                    "Installed revision:",
                    horizontal_space(),
                    inline_code(revision.as_deref().unwrap_or("Unknown"))
                ]
                .align_y(Center),
                row![
                    "Compatible revision:",
                    horizontal_space(),
                    inline_code(comet::COMPATIBLE_REVISION),
                ]
                .align_y(Center)
            ]
            .spacing(5);

            column![
                text("comet is out of date!").size(20),
                comparison,
                column![
                    "Do you wish to update it with the following \
                        command?",
                    command
                ]
                .spacing(10),
                controls,
            ]
            .spacing(20)
        }
    })
}

fn installation<'a, Renderer>(
    logs: &'a [String],
) -> Element<'a, Message, Theme, Renderer>
where
    Renderer: program::Renderer + 'a,
{
    column![
        text("Installing comet...").size(20),
        container(
            scrollable(
                column(logs.iter().map(|log| {
                    text(log).size(12).font(Font::MONOSPACE).into()
                }))
                .spacing(3),
            )
            .spacing(10)
            .width(Fill)
            .height(300)
            .anchor_bottom(),
        )
        .padding(10)
        .style(container::dark)
    ]
    .spacing(20)
    .into()
}

fn inline_code<'a, Renderer>(
    code: impl text::IntoFragment<'a>,
) -> Element<'a, Message, Theme, Renderer>
where
    Renderer: program::Renderer + 'a,
{
    container(text(code).size(12).font(Font::MONOSPACE))
        .style(|_theme| {
            container::Style::default()
                .background(Color::BLACK)
                .border(border::rounded(2))
        })
        .padding([2, 4])
        .into()
}<|MERGE_RESOLUTION|>--- conflicted
+++ resolved
@@ -165,11 +165,11 @@
                 show_notification: true,
                 time_machine: TimeMachine::new(),
             },
-            task::blocking(|mut sender| {
+            Task::batch([task::blocking(|mut sender| {
                 thread::sleep(seconds(2));
                 let _ = sender.try_send(());
             })
-            .map(|_| Message::HideNotification),
+            .map(|_| Message::HideNotification)]),
         )
     }
 
@@ -310,10 +310,7 @@
         let state = self.state();
 
         let view = {
-            let theme = program.theme(state, window);
-
-            let view: Element<'_, _, Theme, _> =
-                themer(theme, program.view(state, window)).into();
+            let view = program.view(state, window);
 
             if self.time_machine.is_rewinding() {
                 view.map(|_| Event::Discard)
@@ -322,12 +319,13 @@
             }
         };
 
-<<<<<<< HEAD
-        let theme = program
-            .theme(state, window)
-            .palette()
-            .map(|palette| Theme::custom("iced devtools", palette))
-            .unwrap_or_default();
+        let theme = || {
+            program
+                .theme(state, window)
+                .as_ref()
+                .and_then(theme::Base::palette)
+                .map(|palette| Theme::custom("iced devtools", palette))
+        };
 
         let setup = if let Mode::Setup(setup) = &self.mode {
             let stage: Element<'_, _, Theme, P::Renderer> = match setup {
@@ -346,26 +344,12 @@
                 container::Style::default()
                     .background(Color::BLACK.scale_alpha(0.8))
             });
-=======
-        fn derive_theme<T: theme::Base>(theme: &T) -> Theme {
-            theme
-                .palette()
-                .map(|palette| Theme::custom("iced devtools", palette))
-                .unwrap_or(Theme::Dark)
-        }
->>>>>>> 25b965d2
 
             Some(setup)
         } else {
             None
         }
-<<<<<<< HEAD
-        .map(|mode| Element::from(mode).map(Event::Message));
-=======
-        .map(|mode| {
-            themer(derive_theme, Element::from(mode).map(Event::Message))
-        });
->>>>>>> 25b965d2
+        .map(|setup| themer(theme(), Element::from(setup).map(Event::Message)));
 
         let notification = self
             .show_notification
@@ -378,29 +362,20 @@
                 })
             });
 
-<<<<<<< HEAD
-        themer(
-            theme,
-            stack![view]
-                .height(Fill)
-                .push_maybe(setup.map(opaque))
-                .push_maybe(notification.map(|notification| {
-=======
         stack![view]
             .height(Fill)
-            .push_maybe(mode.map(opaque))
+            .push_maybe(setup.map(opaque))
             .push_maybe(notification.map(|notification| {
                 themer(
-                    derive_theme,
->>>>>>> 25b965d2
+                    theme(),
                     bottom_right(opaque(
                         container(notification)
                             .padding(10)
                             .style(container::dark),
-                    ))
-                })),
-        )
-        .into()
+                    )),
+                )
+            }))
+            .into()
     }
 
     pub fn subscription(&self, program: &P) -> Subscription<Event<P>> {
@@ -422,11 +397,7 @@
         Subscription::batch([subscription, hotkeys, commands])
     }
 
-<<<<<<< HEAD
-    pub fn theme(&self, program: &P, window: window::Id) -> P::Theme {
-=======
-    fn theme(&self, program: &P, window: window::Id) -> Option<P::Theme> {
->>>>>>> 25b965d2
+    pub fn theme(&self, program: &P, window: window::Id) -> Option<P::Theme> {
         program.theme(self.state(), window)
     }
 
@@ -434,11 +405,7 @@
         program.style(self.state(), theme)
     }
 
-<<<<<<< HEAD
-    pub fn scale_factor(&self, program: &P, window: window::Id) -> f64 {
-=======
-    fn scale_factor(&self, program: &P, window: window::Id) -> f32 {
->>>>>>> 25b965d2
+    pub fn scale_factor(&self, program: &P, window: window::Id) -> f32 {
         program.scale_factor(self.state(), window)
     }
 
